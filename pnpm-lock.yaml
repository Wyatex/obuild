lockfileVersion: '9.0'

settings:
  autoInstallPeers: true
  excludeLinksFromLockfile: false

importers:

  .:
    dependencies:
      c12:
        specifier: ^3.0.4
        version: 3.0.4(magicast@0.3.5)
      consola:
        specifier: ^3.4.2
        version: 3.4.2
      defu:
        specifier: ^6.1.4
        version: 6.1.4
      exsolve:
        specifier: ^1.0.5
        version: 1.0.5
      magic-string:
        specifier: ^0.30.17
        version: 0.30.17
      oxc-minify:
        specifier: ^0.72.2
        version: 0.72.2
      oxc-parser:
        specifier: ^0.72.2
        version: 0.72.2
      oxc-transform:
        specifier: ^0.72.2
        version: 0.72.2
      pretty-bytes:
        specifier: ^7.0.0
        version: 7.0.0
      rolldown:
        specifier: 1.0.0-beta.10
        version: 1.0.0-beta.10
      rolldown-plugin-dts:
        specifier: ^0.13.7
        version: 0.13.7(rolldown@1.0.0-beta.10)(typescript@5.8.3)
      tinyglobby:
        specifier: ^0.2.14
        version: 0.2.14
    devDependencies:
      '@types/node':
        specifier: ^22.15.29
        version: 22.15.29
      '@vitest/coverage-v8':
        specifier: ^3.1.4
        version: 3.1.4(vitest@3.1.4(@types/node@22.15.29)(jiti@2.4.2))
      automd:
        specifier: ^0.4.0
        version: 0.4.0(magicast@0.3.5)
      changelogen:
        specifier: ^0.6.1
        version: 0.6.1(magicast@0.3.5)
      eslint:
        specifier: ^9.28.0
        version: 9.28.0(jiti@2.4.2)
      eslint-config-unjs:
        specifier: ^0.4.2
        version: 0.4.2(eslint@9.28.0(jiti@2.4.2))(typescript@5.8.3)
      prettier:
        specifier: ^3.5.3
        version: 3.5.3
      typescript:
        specifier: ^5.8.3
        version: 5.8.3
      vitest:
        specifier: ^3.1.4
<<<<<<< HEAD
        version: 3.1.4(@types/node@22.15.22)(jiti@2.4.2)
      vue:
        specifier: ^3.5.15
        version: 3.5.15(typescript@5.8.3)
      vue-sfc-transformer:
        specifier: ^0.1.16
        version: 0.1.16(@vue/compiler-core@3.5.15)(esbuild@0.25.5)(vue@3.5.15(typescript@5.8.3))
=======
        version: 3.1.4(@types/node@22.15.29)(jiti@2.4.2)
>>>>>>> e99f9682

packages:

  '@ampproject/remapping@2.3.0':
    resolution: {integrity: sha512-30iZtAPgz+LTIYoeivqYo853f02jBYSd5uGnGpkFV0M3xOt9aN73erkgYAmZU43x4VfqcnLxW9Kpg3R5LC4YYw==}
    engines: {node: '>=6.0.0'}

  '@babel/code-frame@7.27.1':
    resolution: {integrity: sha512-cjQ7ZlQ0Mv3b47hABuTevyTuYN4i+loJKGeV9flcCgIK37cCXRh+L1bd3iBHlynerhQ7BhCkn2BPbQUL+rGqFg==}
    engines: {node: '>=6.9.0'}

  '@babel/generator@7.27.3':
    resolution: {integrity: sha512-xnlJYj5zepml8NXtjkG0WquFUv8RskFqyFcVgTBp5k+NaA/8uw/K+OSVf8AMGw5e9HKP2ETd5xpK5MLZQD6b4Q==}
    engines: {node: '>=6.9.0'}

  '@babel/helper-string-parser@7.27.1':
    resolution: {integrity: sha512-qMlSxKbpRlAridDExk92nSobyDdpPijUq2DW6oDnUqd0iOGxmQjyqhMIihI9+zv4LPyZdRje2cavWPbCbWm3eA==}
    engines: {node: '>=6.9.0'}

  '@babel/helper-validator-identifier@7.27.1':
    resolution: {integrity: sha512-D2hP9eA+Sqx1kBZgzxZh0y1trbuU+JoDkiEwqhQ36nodYqJwyEIhPSdMNd7lOm/4io72luTPWH20Yda0xOuUow==}
    engines: {node: '>=6.9.0'}

  '@babel/parser@7.27.3':
    resolution: {integrity: sha512-xyYxRj6+tLNDTWi0KCBcZ9V7yg3/lwL9DWh9Uwh/RIVlIfFidggcgxKX3GCXwCiswwcGRawBKbEg2LG/Y8eJhw==}
    engines: {node: '>=6.0.0'}
    hasBin: true

  '@babel/runtime@7.27.3':
    resolution: {integrity: sha512-7EYtGezsdiDMyY80+65EzwiGmcJqpmcZCojSXaRgdrBaGtWTgDZKq69cPIVped6MkIM78cTQ2GOiEYjwOlG4xw==}
    engines: {node: '>=6.9.0'}

  '@babel/types@7.27.3':
    resolution: {integrity: sha512-Y1GkI4ktrtvmawoSq+4FCVHNryea6uR+qUQy0AGxLSsjCX0nVmkYQMBLHDkXZuo5hGx7eYdnIaslsdBFm7zbUw==}
    engines: {node: '>=6.9.0'}

  '@bcoe/v8-coverage@1.0.2':
    resolution: {integrity: sha512-6zABk/ECA/QYSCQ1NGiVwwbQerUCZ+TQbp64Q3AgmfNvurHH0j8TtXa1qbShXA6qqkpAj4V5W8pP6mLe1mcMqA==}
    engines: {node: '>=18'}

  '@emnapi/core@1.4.3':
    resolution: {integrity: sha512-4m62DuCE07lw01soJwPiBGC0nAww0Q+RY70VZ+n49yDIO13yyinhbWCeNnaob0lakDtWQzSdtNWzJeOJt2ma+g==}

  '@emnapi/runtime@1.4.3':
    resolution: {integrity: sha512-pBPWdu6MLKROBX05wSNKcNb++m5Er+KQ9QkB+WVM+pW2Kx9hoSrVTnu3BdkI5eBLZoKu/J6mW/B6i6bJB2ytXQ==}

  '@emnapi/wasi-threads@1.0.2':
    resolution: {integrity: sha512-5n3nTJblwRi8LlXkJ9eBzu+kZR8Yxcc7ubakyQTFzPMtIhFpUBRbsnc2Dv88IZDIbCDlBiWrknhB4Lsz7mg6BA==}

  '@esbuild/aix-ppc64@0.25.5':
    resolution: {integrity: sha512-9o3TMmpmftaCMepOdA5k/yDw8SfInyzWWTjYTFCX3kPSDJMROQTb8jg+h9Cnwnmm1vOzvxN7gIfB5V2ewpjtGA==}
    engines: {node: '>=18'}
    cpu: [ppc64]
    os: [aix]

  '@esbuild/android-arm64@0.25.5':
    resolution: {integrity: sha512-VGzGhj4lJO+TVGV1v8ntCZWJktV7SGCs3Pn1GRWI1SBFtRALoomm8k5E9Pmwg3HOAal2VDc2F9+PM/rEY6oIDg==}
    engines: {node: '>=18'}
    cpu: [arm64]
    os: [android]

  '@esbuild/android-arm@0.25.5':
    resolution: {integrity: sha512-AdJKSPeEHgi7/ZhuIPtcQKr5RQdo6OO2IL87JkianiMYMPbCtot9fxPbrMiBADOWWm3T2si9stAiVsGbTQFkbA==}
    engines: {node: '>=18'}
    cpu: [arm]
    os: [android]

  '@esbuild/android-x64@0.25.5':
    resolution: {integrity: sha512-D2GyJT1kjvO//drbRT3Hib9XPwQeWd9vZoBJn+bu/lVsOZ13cqNdDeqIF/xQ5/VmWvMduP6AmXvylO/PIc2isw==}
    engines: {node: '>=18'}
    cpu: [x64]
    os: [android]

  '@esbuild/darwin-arm64@0.25.5':
    resolution: {integrity: sha512-GtaBgammVvdF7aPIgH2jxMDdivezgFu6iKpmT+48+F8Hhg5J/sfnDieg0aeG/jfSvkYQU2/pceFPDKlqZzwnfQ==}
    engines: {node: '>=18'}
    cpu: [arm64]
    os: [darwin]

  '@esbuild/darwin-x64@0.25.5':
    resolution: {integrity: sha512-1iT4FVL0dJ76/q1wd7XDsXrSW+oLoquptvh4CLR4kITDtqi2e/xwXwdCVH8hVHU43wgJdsq7Gxuzcs6Iq/7bxQ==}
    engines: {node: '>=18'}
    cpu: [x64]
    os: [darwin]

  '@esbuild/freebsd-arm64@0.25.5':
    resolution: {integrity: sha512-nk4tGP3JThz4La38Uy/gzyXtpkPW8zSAmoUhK9xKKXdBCzKODMc2adkB2+8om9BDYugz+uGV7sLmpTYzvmz6Sw==}
    engines: {node: '>=18'}
    cpu: [arm64]
    os: [freebsd]

  '@esbuild/freebsd-x64@0.25.5':
    resolution: {integrity: sha512-PrikaNjiXdR2laW6OIjlbeuCPrPaAl0IwPIaRv+SMV8CiM8i2LqVUHFC1+8eORgWyY7yhQY+2U2fA55mBzReaw==}
    engines: {node: '>=18'}
    cpu: [x64]
    os: [freebsd]

  '@esbuild/linux-arm64@0.25.5':
    resolution: {integrity: sha512-Z9kfb1v6ZlGbWj8EJk9T6czVEjjq2ntSYLY2cw6pAZl4oKtfgQuS4HOq41M/BcoLPzrUbNd+R4BXFyH//nHxVg==}
    engines: {node: '>=18'}
    cpu: [arm64]
    os: [linux]

  '@esbuild/linux-arm@0.25.5':
    resolution: {integrity: sha512-cPzojwW2okgh7ZlRpcBEtsX7WBuqbLrNXqLU89GxWbNt6uIg78ET82qifUy3W6OVww6ZWobWub5oqZOVtwolfw==}
    engines: {node: '>=18'}
    cpu: [arm]
    os: [linux]

  '@esbuild/linux-ia32@0.25.5':
    resolution: {integrity: sha512-sQ7l00M8bSv36GLV95BVAdhJ2QsIbCuCjh/uYrWiMQSUuV+LpXwIqhgJDcvMTj+VsQmqAHL2yYaasENvJ7CDKA==}
    engines: {node: '>=18'}
    cpu: [ia32]
    os: [linux]

  '@esbuild/linux-loong64@0.25.5':
    resolution: {integrity: sha512-0ur7ae16hDUC4OL5iEnDb0tZHDxYmuQyhKhsPBV8f99f6Z9KQM02g33f93rNH5A30agMS46u2HP6qTdEt6Q1kg==}
    engines: {node: '>=18'}
    cpu: [loong64]
    os: [linux]

  '@esbuild/linux-mips64el@0.25.5':
    resolution: {integrity: sha512-kB/66P1OsHO5zLz0i6X0RxlQ+3cu0mkxS3TKFvkb5lin6uwZ/ttOkP3Z8lfR9mJOBk14ZwZ9182SIIWFGNmqmg==}
    engines: {node: '>=18'}
    cpu: [mips64el]
    os: [linux]

  '@esbuild/linux-ppc64@0.25.5':
    resolution: {integrity: sha512-UZCmJ7r9X2fe2D6jBmkLBMQetXPXIsZjQJCjgwpVDz+YMcS6oFR27alkgGv3Oqkv07bxdvw7fyB71/olceJhkQ==}
    engines: {node: '>=18'}
    cpu: [ppc64]
    os: [linux]

  '@esbuild/linux-riscv64@0.25.5':
    resolution: {integrity: sha512-kTxwu4mLyeOlsVIFPfQo+fQJAV9mh24xL+y+Bm6ej067sYANjyEw1dNHmvoqxJUCMnkBdKpvOn0Ahql6+4VyeA==}
    engines: {node: '>=18'}
    cpu: [riscv64]
    os: [linux]

  '@esbuild/linux-s390x@0.25.5':
    resolution: {integrity: sha512-K2dSKTKfmdh78uJ3NcWFiqyRrimfdinS5ErLSn3vluHNeHVnBAFWC8a4X5N+7FgVE1EjXS1QDZbpqZBjfrqMTQ==}
    engines: {node: '>=18'}
    cpu: [s390x]
    os: [linux]

  '@esbuild/linux-x64@0.25.5':
    resolution: {integrity: sha512-uhj8N2obKTE6pSZ+aMUbqq+1nXxNjZIIjCjGLfsWvVpy7gKCOL6rsY1MhRh9zLtUtAI7vpgLMK6DxjO8Qm9lJw==}
    engines: {node: '>=18'}
    cpu: [x64]
    os: [linux]

  '@esbuild/netbsd-arm64@0.25.5':
    resolution: {integrity: sha512-pwHtMP9viAy1oHPvgxtOv+OkduK5ugofNTVDilIzBLpoWAM16r7b/mxBvfpuQDpRQFMfuVr5aLcn4yveGvBZvw==}
    engines: {node: '>=18'}
    cpu: [arm64]
    os: [netbsd]

  '@esbuild/netbsd-x64@0.25.5':
    resolution: {integrity: sha512-WOb5fKrvVTRMfWFNCroYWWklbnXH0Q5rZppjq0vQIdlsQKuw6mdSihwSo4RV/YdQ5UCKKvBy7/0ZZYLBZKIbwQ==}
    engines: {node: '>=18'}
    cpu: [x64]
    os: [netbsd]

  '@esbuild/openbsd-arm64@0.25.5':
    resolution: {integrity: sha512-7A208+uQKgTxHd0G0uqZO8UjK2R0DDb4fDmERtARjSHWxqMTye4Erz4zZafx7Di9Cv+lNHYuncAkiGFySoD+Mw==}
    engines: {node: '>=18'}
    cpu: [arm64]
    os: [openbsd]

  '@esbuild/openbsd-x64@0.25.5':
    resolution: {integrity: sha512-G4hE405ErTWraiZ8UiSoesH8DaCsMm0Cay4fsFWOOUcz8b8rC6uCvnagr+gnioEjWn0wC+o1/TAHt+It+MpIMg==}
    engines: {node: '>=18'}
    cpu: [x64]
    os: [openbsd]

  '@esbuild/sunos-x64@0.25.5':
    resolution: {integrity: sha512-l+azKShMy7FxzY0Rj4RCt5VD/q8mG/e+mDivgspo+yL8zW7qEwctQ6YqKX34DTEleFAvCIUviCFX1SDZRSyMQA==}
    engines: {node: '>=18'}
    cpu: [x64]
    os: [sunos]

  '@esbuild/win32-arm64@0.25.5':
    resolution: {integrity: sha512-O2S7SNZzdcFG7eFKgvwUEZ2VG9D/sn/eIiz8XRZ1Q/DO5a3s76Xv0mdBzVM5j5R639lXQmPmSo0iRpHqUUrsxw==}
    engines: {node: '>=18'}
    cpu: [arm64]
    os: [win32]

  '@esbuild/win32-ia32@0.25.5':
    resolution: {integrity: sha512-onOJ02pqs9h1iMJ1PQphR+VZv8qBMQ77Klcsqv9CNW2w6yLqoURLcgERAIurY6QE63bbLuqgP9ATqajFLK5AMQ==}
    engines: {node: '>=18'}
    cpu: [ia32]
    os: [win32]

  '@esbuild/win32-x64@0.25.5':
    resolution: {integrity: sha512-TXv6YnJ8ZMVdX+SXWVBo/0p8LTcrUYngpWjvm91TMjjBQii7Oz11Lw5lbDV5Y0TzuhSJHwiH4hEtC1I42mMS0g==}
    engines: {node: '>=18'}
    cpu: [x64]
    os: [win32]

  '@eslint-community/eslint-utils@4.7.0':
    resolution: {integrity: sha512-dyybb3AcajC7uha6CvhdVRJqaKyn7w2YKqKyAN37NKYgZT36w+iRb0Dymmc5qEJ549c/S31cMMSFd75bteCpCw==}
    engines: {node: ^12.22.0 || ^14.17.0 || >=16.0.0}
    peerDependencies:
      eslint: ^6.0.0 || ^7.0.0 || >=8.0.0

  '@eslint-community/regexpp@4.12.1':
    resolution: {integrity: sha512-CCZCDJuduB9OUkFkY2IgppNZMi2lBQgD2qzwXkEia16cge2pijY/aXi96CJMquDMn3nJdlPV1A5KrJEXwfLNzQ==}
    engines: {node: ^12.0.0 || ^14.0.0 || >=16.0.0}

  '@eslint/config-array@0.20.0':
    resolution: {integrity: sha512-fxlS1kkIjx8+vy2SjuCB94q3htSNrufYTXubwiBFeaQHbH6Ipi43gFJq2zCMt6PHhImH3Xmr0NksKDvchWlpQQ==}
    engines: {node: ^18.18.0 || ^20.9.0 || >=21.1.0}

  '@eslint/config-helpers@0.2.2':
    resolution: {integrity: sha512-+GPzk8PlG0sPpzdU5ZvIRMPidzAnZDl/s9L+y13iodqvb8leL53bTannOrQ/Im7UkpsmFU5Ily5U60LWixnmLg==}
    engines: {node: ^18.18.0 || ^20.9.0 || >=21.1.0}

  '@eslint/core@0.14.0':
    resolution: {integrity: sha512-qIbV0/JZr7iSDjqAc60IqbLdsj9GDt16xQtWD+B78d/HAlvysGdZZ6rpJHGAc2T0FQx1X6thsSPdnoiGKdNtdg==}
    engines: {node: ^18.18.0 || ^20.9.0 || >=21.1.0}

  '@eslint/eslintrc@3.3.1':
    resolution: {integrity: sha512-gtF186CXhIl1p4pJNGZw8Yc6RlshoePRvE0X91oPGb3vZ8pM3qOS9W9NGPat9LziaBV7XrJWGylNQXkGcnM3IQ==}
    engines: {node: ^18.18.0 || ^20.9.0 || >=21.1.0}

  '@eslint/js@9.27.0':
    resolution: {integrity: sha512-G5JD9Tu5HJEu4z2Uo4aHY2sLV64B7CDMXxFzqzjl3NKd6RVzSXNoE80jk7Y0lJkTTkjiIhBAqmlYwjuBY3tvpA==}
    engines: {node: ^18.18.0 || ^20.9.0 || >=21.1.0}

  '@eslint/js@9.28.0':
    resolution: {integrity: sha512-fnqSjGWd/CoIp4EXIxWVK/sHA6DOHN4+8Ix2cX5ycOY7LG0UY8nHCU5pIp2eaE1Mc7Qd8kHspYNzYXT2ojPLzg==}
    engines: {node: ^18.18.0 || ^20.9.0 || >=21.1.0}

  '@eslint/object-schema@2.1.6':
    resolution: {integrity: sha512-RBMg5FRL0I0gs51M/guSAj5/e14VQ4tpZnQNWwuDT66P14I43ItmPfIZRhO9fUVIPOAQXU47atlywZ/czoqFPA==}
    engines: {node: ^18.18.0 || ^20.9.0 || >=21.1.0}

  '@eslint/plugin-kit@0.3.1':
    resolution: {integrity: sha512-0J+zgWxHN+xXONWIyPWKFMgVuJoZuGiIFu8yxk7RJjxkzpGmyja5wRFqZIVtjDVOQpV+Rw0iOAjYPE2eQyjr0w==}
    engines: {node: ^18.18.0 || ^20.9.0 || >=21.1.0}

  '@humanfs/core@0.19.1':
    resolution: {integrity: sha512-5DyQ4+1JEUzejeK1JGICcideyfUbGixgS9jNgex5nqkW+cY7WZhxBigmieN5Qnw9ZosSNVC9KQKyb+GUaGyKUA==}
    engines: {node: '>=18.18.0'}

  '@humanfs/node@0.16.6':
    resolution: {integrity: sha512-YuI2ZHQL78Q5HbhDiBA1X4LmYdXCKCMQIfw0pw7piHJwyREFebJUvrQN4cMssyES6x+vfUbx1CIpaQUKYdQZOw==}
    engines: {node: '>=18.18.0'}

  '@humanwhocodes/module-importer@1.0.1':
    resolution: {integrity: sha512-bxveV4V8v5Yb4ncFTT3rPSgZBOpCkjfK0y4oVVVJwIuDVBRMDXrPyXRL988i5ap9m9bnyEEjWfm5WkBmtffLfA==}
    engines: {node: '>=12.22'}

  '@humanwhocodes/retry@0.3.1':
    resolution: {integrity: sha512-JBxkERygn7Bv/GbN5Rv8Ul6LVknS+5Bp6RgDC/O8gEBU/yeH5Ui5C/OlWrTb6qct7LjjfT6Re2NxB0ln0yYybA==}
    engines: {node: '>=18.18'}

  '@humanwhocodes/retry@0.4.3':
    resolution: {integrity: sha512-bV0Tgo9K4hfPCek+aMAn81RppFKv2ySDQeMoSZuvTASywNTnVJCArCZE2FWqpvIatKu7VMRLWlR1EazvVhDyhQ==}
    engines: {node: '>=18.18'}

  '@isaacs/cliui@8.0.2':
    resolution: {integrity: sha512-O8jcjabXaleOG9DQ0+ARXWZBTfnP4WNAqzuiJK7ll44AmxGKv/J2M4TPjxjY3znBCfvBXFzucm1twdyFybFqEA==}
    engines: {node: '>=12'}

  '@istanbuljs/schema@0.1.3':
    resolution: {integrity: sha512-ZXRY4jNvVgSVQ8DL3LTcakaAtXwTVUxE81hslsyD2AtoXW/wVob10HkOJ1X/pAlcI7D+2YoZKg5do8G/w6RYgA==}
    engines: {node: '>=8'}

  '@jridgewell/gen-mapping@0.3.8':
    resolution: {integrity: sha512-imAbBGkb+ebQyxKgzv5Hu2nmROxoDOXHh80evxdoXNOrvAnVx7zimzc1Oo5h9RlfV4vPXaE2iM5pOFbvOCClWA==}
    engines: {node: '>=6.0.0'}

  '@jridgewell/resolve-uri@3.1.2':
    resolution: {integrity: sha512-bRISgCIjP20/tbWSPWMEi54QVPRZExkuD9lJL+UIxUKtwVJA8wW1Trb1jMs1RFXo1CBTNZ/5hpC9QvmKWdopKw==}
    engines: {node: '>=6.0.0'}

  '@jridgewell/set-array@1.2.1':
    resolution: {integrity: sha512-R8gLRTZeyp03ymzP/6Lil/28tGeGEzhx1q2k703KGWRAI1VdvPIXdG70VJc2pAMw3NA6JKL5hhFu1sJX0Mnn/A==}
    engines: {node: '>=6.0.0'}

  '@jridgewell/sourcemap-codec@1.5.0':
    resolution: {integrity: sha512-gv3ZRaISU3fjPAgNsriBRqGWQL6quFx04YMPW/zD8XMLsU32mhCCbfbO6KZFLjvYpCZ8zyDEgqsgf+PwPaM7GQ==}

  '@jridgewell/trace-mapping@0.3.25':
    resolution: {integrity: sha512-vNk6aEwybGtawWmy/PzwnGDOjCkLWSD2wqvjGGAgOAwCGWySYXfYoxt00IJkTF+8Lb57DwOb3Aa0o9CApepiYQ==}

  '@napi-rs/wasm-runtime@0.2.10':
    resolution: {integrity: sha512-bCsCyeZEwVErsGmyPNSzwfwFn4OdxBj0mmv6hOFucB/k81Ojdu68RbZdxYsRQUPc9l6SU5F/cG+bXgWs3oUgsQ==}

  '@nodelib/fs.scandir@2.1.5':
    resolution: {integrity: sha512-vq24Bq3ym5HEQm2NKCr3yXDwjc7vTsEThRDnkp2DK9p1uqLR+DHurm/NOTo0KG7HYHU7eppKZj3MyqYuMBf62g==}
    engines: {node: '>= 8'}

  '@nodelib/fs.stat@2.0.5':
    resolution: {integrity: sha512-RkhPPp2zrqDAQA/2jNhnztcPAlv64XdhIp7a7454A5ovI7Bukxgt7MX7udwAu3zg1DcpPU0rz3VV1SeaqvY4+A==}
    engines: {node: '>= 8'}

  '@nodelib/fs.walk@1.2.8':
    resolution: {integrity: sha512-oGB+UxlgWcgQkgwo8GcEGwemoTFt3FIO9ababBmaGwXIoBKZ+GTy0pP185beGg7Llih/NSHSV2XAs1lnznocSg==}
    engines: {node: '>= 8'}

  '@oxc-minify/binding-darwin-arm64@0.72.2':
    resolution: {integrity: sha512-MN8nutL+fg9A7z6Sb6+vo1N2T86hzX4tncLtfBxf3rbSpY2H35ljNXQiEu00bLPbLojkanvSu8baIklrzI+BGg==}
    engines: {node: '>=14.0.0'}
    cpu: [arm64]
    os: [darwin]

  '@oxc-minify/binding-darwin-x64@0.72.2':
    resolution: {integrity: sha512-F2ffEji4ZysjTegR0NKsE6Es2GSa3FvaI1kc4Tnh7okRe5bNrIrrPCej78lj5wHxfp2q9yZWXoYGEEK6mxvCUQ==}
    engines: {node: '>=14.0.0'}
    cpu: [x64]
    os: [darwin]

  '@oxc-minify/binding-freebsd-x64@0.72.2':
    resolution: {integrity: sha512-wwwMDZOpFNm7ujWS8zffu4vRkHCuwtwhi26jheOHMEgHFrldxxCKYdGq7eysRxUQVSANVdWO/1MK46zG+/n/ZQ==}
    engines: {node: '>=14.0.0'}
    cpu: [x64]
    os: [freebsd]

  '@oxc-minify/binding-linux-arm-gnueabihf@0.72.2':
    resolution: {integrity: sha512-MIAW/qpOE2SHTmeNmvyr++OG4iY6Nwwyd4Wt5ys4JtkBijdLgu/FMU22Su6CzmDHzLvP2i6Q3jTc3bBFmSDfYA==}
    engines: {node: '>=14.0.0'}
    cpu: [arm]
    os: [linux]

  '@oxc-minify/binding-linux-arm-musleabihf@0.72.2':
    resolution: {integrity: sha512-DnTyfCB1sb6aECrRGT7MPJG1iDR/cnKsWUzYa3UI2SPwX1qJEoqCnWt+tDa5OO25aJxUaYNNg0WZC1ler5gVfg==}
    engines: {node: '>=14.0.0'}
    cpu: [arm]
    os: [linux]

  '@oxc-minify/binding-linux-arm64-gnu@0.72.2':
    resolution: {integrity: sha512-oh+/hsldmQJVLiAyMDLgji1Tka0S9dzhhype13H7jw0iAoWIzcAEL0i3lIbotExT4NhEQ/AS4VzQWOwd5In0Fg==}
    engines: {node: '>=14.0.0'}
    cpu: [arm64]
    os: [linux]

  '@oxc-minify/binding-linux-arm64-musl@0.72.2':
    resolution: {integrity: sha512-/j2oDxLknFBGhL/WilR/fJxap4M3e4Y1NgFPZxB7wsifEA7pmWIk7SkfpQCGRcNFzIa/48p5ZOA5gVg8rQ1SxQ==}
    engines: {node: '>=14.0.0'}
    cpu: [arm64]
    os: [linux]

  '@oxc-minify/binding-linux-riscv64-gnu@0.72.2':
    resolution: {integrity: sha512-rJFIXy6B93Oi4wzG5BrTemnsEZm2f1+cIPPRprzmEqr/Tah/qpp2kbaKUAoZ19dhufMnwAXXsF7UUqBCaQZ6gQ==}
    engines: {node: '>=14.0.0'}
    cpu: [riscv64]
    os: [linux]

  '@oxc-minify/binding-linux-s390x-gnu@0.72.2':
    resolution: {integrity: sha512-2lUdMK11jO1cOcE848k16Hn9zMmpXnkwEsNpNQYhNtNlCDpPGYHt50GUvNrgv8Ux3eGcrCiNz5GAZZr+STbqyg==}
    engines: {node: '>=14.0.0'}
    cpu: [s390x]
    os: [linux]

  '@oxc-minify/binding-linux-x64-gnu@0.72.2':
    resolution: {integrity: sha512-0Jrk3+0yxHajAFeCTaPHZ+zgxM3UZ8ZDgHFplAAHbQEqCuVPvQDNWBSMwO/bL8s/WONU1SGmhYxX7u1wGo/W6g==}
    engines: {node: '>=14.0.0'}
    cpu: [x64]
    os: [linux]

  '@oxc-minify/binding-linux-x64-musl@0.72.2':
    resolution: {integrity: sha512-IqBiYi4R0jgNIWsGmgSQH8UW4TfXyAIT5W7dqnbZUPzIxzmb0VE1PVfhXPBccWyQUthxQlXgNc4zPIJmZG5LUA==}
    engines: {node: '>=14.0.0'}
    cpu: [x64]
    os: [linux]

  '@oxc-minify/binding-wasm32-wasi@0.72.2':
    resolution: {integrity: sha512-0ljl4B1+rAGCT5VRDbl9sm9FSF3XLadm9mdOU4EEgIDeRmK4IAzy1tB6QvSjnHtAUBD3dMEeF19/KBUS2Jzw5Q==}
    engines: {node: '>=14.0.0'}
    cpu: [wasm32]

  '@oxc-minify/binding-win32-arm64-msvc@0.72.2':
    resolution: {integrity: sha512-1Jv17oZFSAdvMhALWaj1xfY3nwY8zx1cy1oOMnKJUr5plKqOSL4+d6uqLzTl5IzbAycmG+v9SuHRWKLzSYmAXg==}
    engines: {node: '>=14.0.0'}
    cpu: [arm64]
    os: [win32]

  '@oxc-minify/binding-win32-x64-msvc@0.72.2':
    resolution: {integrity: sha512-dgxeDYDTVdQavyp4AM42EE023yLFrlELWMSzqiVYinOLo4PdKH2d94e2AfA6emw+a+0tArCQ15jEA6K3xx0uVw==}
    engines: {node: '>=14.0.0'}
    cpu: [x64]
    os: [win32]

  '@oxc-parser/binding-darwin-arm64@0.72.2':
    resolution: {integrity: sha512-+h1ukuH8AqxNq1hEyXG0gBNmPWl99qwtZ6rdZ5odXq3lHsimH2MgMETyccmSjBALVU/VKeoe/1wHL7kJj5MVqA==}
    engines: {node: '>=14.0.0'}
    cpu: [arm64]
    os: [darwin]

  '@oxc-parser/binding-darwin-x64@0.72.2':
    resolution: {integrity: sha512-v2c/L0kCuF75AAJTLBbnZ6kSfzCHR23JKqhnksf/ccB7IvssIZCxWyT28IJTkG1vGXCenRz9+kAmUbGHIUqV4A==}
    engines: {node: '>=14.0.0'}
    cpu: [x64]
    os: [darwin]

  '@oxc-parser/binding-freebsd-x64@0.72.2':
    resolution: {integrity: sha512-BeZH+f4HqLgdkC7dj7VPhoL5HpeBXQLwxgnm6McbnBJnvDRNl8bc7El1mFBRYe/w6OPcand5P3kNc9oMAfasfw==}
    engines: {node: '>=14.0.0'}
    cpu: [x64]
    os: [freebsd]

  '@oxc-parser/binding-linux-arm-gnueabihf@0.72.2':
    resolution: {integrity: sha512-mIu9B856olNcAdG/xdUALW5VhNoCqe3nhdsPmXNZAUQtQ/YyW3X+1zb2v74RhehsNNe7sT0eN2iOMetM+IYF+Q==}
    engines: {node: '>=14.0.0'}
    cpu: [arm]
    os: [linux]

  '@oxc-parser/binding-linux-arm-musleabihf@0.72.2':
    resolution: {integrity: sha512-RR74LnLVtoQ2+dErNqrczLofs9I6YG9lIt4Co/6pNcd8pCIMEHXaVtY7Gz9NSko84Que/6ESPccvolhqACXnHQ==}
    engines: {node: '>=14.0.0'}
    cpu: [arm]
    os: [linux]

  '@oxc-parser/binding-linux-arm64-gnu@0.72.2':
    resolution: {integrity: sha512-q+86LrcddEkRgA7ces/cmge/FyuoGpa0M2D6Xh6c60orALus39J6j0LRD0pbfh6c8YVmD4XFoOahiOD2kep4+w==}
    engines: {node: '>=14.0.0'}
    cpu: [arm64]
    os: [linux]

  '@oxc-parser/binding-linux-arm64-musl@0.72.2':
    resolution: {integrity: sha512-mjwp4B3Yqj6Fo1KIRDRQyWkkJ7ydijReo0UQ6wdDdvQt9v3Sjw4VMlkYAc+hAEo7EX6muPwy2WtjMOtzedlzvA==}
    engines: {node: '>=14.0.0'}
    cpu: [arm64]
    os: [linux]

  '@oxc-parser/binding-linux-riscv64-gnu@0.72.2':
    resolution: {integrity: sha512-xjbjHPIjHzew583ly/2uIR8u4YSX2fWuhJitkvqzKGBd403/wV9fOGKbgbgeFZxcqIqQlZI6WcxTU+fcmMQ5HQ==}
    engines: {node: '>=14.0.0'}
    cpu: [riscv64]
    os: [linux]

  '@oxc-parser/binding-linux-s390x-gnu@0.72.2':
    resolution: {integrity: sha512-ohZ70sS4koTbQ+LqMDWK2SOMFmhPzv9DNgC82X/PqjuvzAIDPn13Rt+rUmpMwew/Xtbpe/vPHsEdkxNqsq2XMg==}
    engines: {node: '>=14.0.0'}
    cpu: [s390x]
    os: [linux]

  '@oxc-parser/binding-linux-x64-gnu@0.72.2':
    resolution: {integrity: sha512-9lYwvYstsnRHivGpH2k8qZQPf0E/FhMr1YuZPxLqyUYzGmdiEpcU7wQbgU6dNIepLLdu/VLmYqmYYaBh86GzWQ==}
    engines: {node: '>=14.0.0'}
    cpu: [x64]
    os: [linux]

  '@oxc-parser/binding-linux-x64-musl@0.72.2':
    resolution: {integrity: sha512-4KYID/lCsXR/8m8lgynZzXQIL5zidi5J9cW1nkje2deAf+YmmG6kKm1Vhvq8DaXOkdfGmtDbYd9luYplxncWBg==}
    engines: {node: '>=14.0.0'}
    cpu: [x64]
    os: [linux]

  '@oxc-parser/binding-wasm32-wasi@0.72.2':
    resolution: {integrity: sha512-ng+OJ+4MOsdJVt2a7VpcornkYFLu9Faos77UXogJg+HM5NnH1L+8rraGvxzJWf8OhYkwlQCIvLuqkncfPap4RA==}
    engines: {node: '>=14.0.0'}
    cpu: [wasm32]

  '@oxc-parser/binding-win32-arm64-msvc@0.72.2':
    resolution: {integrity: sha512-0FSLOzfB7mg1+csZjbo3i5tjLIKGu86vB5ldui5o3QNoxWg+TdRhH0cbxfXZANo3eHTLu5GPtrqaZ0pgB4Pvgw==}
    engines: {node: '>=14.0.0'}
    cpu: [arm64]
    os: [win32]

  '@oxc-parser/binding-win32-x64-msvc@0.72.2':
    resolution: {integrity: sha512-mmO/7xfszYE0Q6zAwqOooQrq/0f4ZjtYOoOqvoNCBZ6YqdlwiMSWD3M0ylVfeungyKog2wfJbruabKKt5QbVNw==}
    engines: {node: '>=14.0.0'}
    cpu: [x64]
    os: [win32]

  '@oxc-project/runtime@0.72.1':
    resolution: {integrity: sha512-8nU/WPeJWF6QJrT8HtEEIojz26bXn677deDX8BDVpjcz97CVKORVAvFhE2/lfjnBYE0+aqmjFeD17YnJQpCyqg==}
    engines: {node: '>=6.9.0'}

  '@oxc-project/types@0.72.1':
    resolution: {integrity: sha512-qlvcDuCjISt4W7Izw0i5+GS3zCKJLXkoNDEc+E4ploage35SlZqxahpdKbHDX8uD70KDVNYWtupsHoNETy5kPQ==}

  '@oxc-project/types@0.72.2':
    resolution: {integrity: sha512-il5RF8AP85XC0CMjHF4cnVT9nT/v/ocm6qlZQpSiAR9qBbQMGkFKloBZwm7PcnOdiUX97yHgsKM7uDCCWCu3tg==}

  '@oxc-transform/binding-darwin-arm64@0.72.2':
    resolution: {integrity: sha512-P6UZJdwM7OsXQ/PB75z+MPGdlJxnFBThb/naGwf65q5oyLVUOeQhvB+llr+pvRq/9MxhS6KNSk1ErewVD4iOVw==}
    engines: {node: '>=14.0.0'}
    cpu: [arm64]
    os: [darwin]

  '@oxc-transform/binding-darwin-x64@0.72.2':
    resolution: {integrity: sha512-C34YmvnQ9uXEIfaNl9gc6dHQQ2Sksujm/8kbfDCeLk67eMaA1WuVPE+9Vsd4UhaYQUJeVvF5cyN7UxuuKBQv/Q==}
    engines: {node: '>=14.0.0'}
    cpu: [x64]
    os: [darwin]

  '@oxc-transform/binding-freebsd-x64@0.72.2':
    resolution: {integrity: sha512-oNs3Tms3XbOaLGfyW+Filtw1LSVVA6JGVPOA0L9GfB72FS7KdqyNx10K2ejXZmGhqu/6cvv81WaHyrAXNB5BFw==}
    engines: {node: '>=14.0.0'}
    cpu: [x64]
    os: [freebsd]

  '@oxc-transform/binding-linux-arm-gnueabihf@0.72.2':
    resolution: {integrity: sha512-nogqJxnjRAyeUkgh66E6GwNEi2lMSym9ZgspYv/8pmgjmrjynnsAs7OtyDpPa8vaOCSHj+7oq6eM98jqT/kINw==}
    engines: {node: '>=14.0.0'}
    cpu: [arm]
    os: [linux]

  '@oxc-transform/binding-linux-arm-musleabihf@0.72.2':
    resolution: {integrity: sha512-pDb0imsCbhSdmnmdczKgsW7zUHn/9YPE72Z4TBcuGOceV38WJvxUgCxrCxjoTdFm4E968BePIhvUkIwJ7X9cxQ==}
    engines: {node: '>=14.0.0'}
    cpu: [arm]
    os: [linux]

  '@oxc-transform/binding-linux-arm64-gnu@0.72.2':
    resolution: {integrity: sha512-p2O2ljXrSX0zxi55ZOMPAcNQcARurBH+xkO/H1Pd5xpfJWvtnUhEhom2h8tBvHYN//qCdkYCwYDlxL71+5QrPA==}
    engines: {node: '>=14.0.0'}
    cpu: [arm64]
    os: [linux]

  '@oxc-transform/binding-linux-arm64-musl@0.72.2':
    resolution: {integrity: sha512-C72PJTUsaeq5TmB1s/piLn3fnCn0ZJbiPa4UkBeDv+HncBWOpEsAGkF4Ddipw4kd0dKrTJDIXRmrns5VQyY0zw==}
    engines: {node: '>=14.0.0'}
    cpu: [arm64]
    os: [linux]

  '@oxc-transform/binding-linux-riscv64-gnu@0.72.2':
    resolution: {integrity: sha512-0Ph7Rx+96O2tapleHf5uwrUKR1wYZapik5J+dtNi1miWNWa2lGtRU8BBUSnsHGiaG5aq0rQ3WlruqiuUakMx4w==}
    engines: {node: '>=14.0.0'}
    cpu: [riscv64]
    os: [linux]

  '@oxc-transform/binding-linux-s390x-gnu@0.72.2':
    resolution: {integrity: sha512-MaqBEnkrCvgH+Fsg2d4H2QhTCubgkohy0mr+HVngZfiGvP/pOkbeanWUTeiRaOthMKOuHBGkHor61Hiw+woK2Q==}
    engines: {node: '>=14.0.0'}
    cpu: [s390x]
    os: [linux]

  '@oxc-transform/binding-linux-x64-gnu@0.72.2':
    resolution: {integrity: sha512-o0BO169Id5/35CFUiogs24/Pc/PT0xh3VEtV1//tT56im2w7F6TlMPcswEru7K7d+Qhzkl70xktWCAOV64D72g==}
    engines: {node: '>=14.0.0'}
    cpu: [x64]
    os: [linux]

  '@oxc-transform/binding-linux-x64-musl@0.72.2':
    resolution: {integrity: sha512-wVcZS5cneUdNaB8dR+bD2pWTGmOK45rIJiW1fx5zZwh8vcKwQNgXw8GK+G7oxLqyyh6MJ1FBFvYPRJ9bKZJmlg==}
    engines: {node: '>=14.0.0'}
    cpu: [x64]
    os: [linux]

  '@oxc-transform/binding-wasm32-wasi@0.72.2':
    resolution: {integrity: sha512-D+gMV9ZoVdvIBI7swiFbPocxRR8rqui3weNtNcSOfLKGYkDEuHA2rBk8z03mnkpR/PlCZD+4a3HcpWyctn1J+w==}
    engines: {node: '>=14.0.0'}
    cpu: [wasm32]

  '@oxc-transform/binding-win32-arm64-msvc@0.72.2':
    resolution: {integrity: sha512-qIdgNxtNj4x4+6UMenUnqgtpdZz4BI78Ma9fg8/fRIo3woVFXDxnSABh3PoKttu2xHmi8ypmkjnIjae4B7PWYA==}
    engines: {node: '>=14.0.0'}
    cpu: [arm64]
    os: [win32]

  '@oxc-transform/binding-win32-x64-msvc@0.72.2':
    resolution: {integrity: sha512-uXPIBi9tVJeqa8Y8M3Adap77B+duBU2/U0a27/dS8+XAvd2R5/fay+yrkjBkwyOKPDepj+b1AyMS/C8TGP2txA==}
    engines: {node: '>=14.0.0'}
    cpu: [x64]
    os: [win32]

  '@parcel/watcher-android-arm64@2.5.1':
    resolution: {integrity: sha512-KF8+j9nNbUN8vzOFDpRMsaKBHZ/mcjEjMToVMJOhTozkDonQFFrRcfdLWn6yWKCmJKmdVxSgHiYvTCef4/qcBA==}
    engines: {node: '>= 10.0.0'}
    cpu: [arm64]
    os: [android]

  '@parcel/watcher-darwin-arm64@2.5.1':
    resolution: {integrity: sha512-eAzPv5osDmZyBhou8PoF4i6RQXAfeKL9tjb3QzYuccXFMQU0ruIc/POh30ePnaOyD1UXdlKguHBmsTs53tVoPw==}
    engines: {node: '>= 10.0.0'}
    cpu: [arm64]
    os: [darwin]

  '@parcel/watcher-darwin-x64@2.5.1':
    resolution: {integrity: sha512-1ZXDthrnNmwv10A0/3AJNZ9JGlzrF82i3gNQcWOzd7nJ8aj+ILyW1MTxVk35Db0u91oD5Nlk9MBiujMlwmeXZg==}
    engines: {node: '>= 10.0.0'}
    cpu: [x64]
    os: [darwin]

  '@parcel/watcher-freebsd-x64@2.5.1':
    resolution: {integrity: sha512-SI4eljM7Flp9yPuKi8W0ird8TI/JK6CSxju3NojVI6BjHsTyK7zxA9urjVjEKJ5MBYC+bLmMcbAWlZ+rFkLpJQ==}
    engines: {node: '>= 10.0.0'}
    cpu: [x64]
    os: [freebsd]

  '@parcel/watcher-linux-arm-glibc@2.5.1':
    resolution: {integrity: sha512-RCdZlEyTs8geyBkkcnPWvtXLY44BCeZKmGYRtSgtwwnHR4dxfHRG3gR99XdMEdQ7KeiDdasJwwvNSF5jKtDwdA==}
    engines: {node: '>= 10.0.0'}
    cpu: [arm]
    os: [linux]

  '@parcel/watcher-linux-arm-musl@2.5.1':
    resolution: {integrity: sha512-6E+m/Mm1t1yhB8X412stiKFG3XykmgdIOqhjWj+VL8oHkKABfu/gjFj8DvLrYVHSBNC+/u5PeNrujiSQ1zwd1Q==}
    engines: {node: '>= 10.0.0'}
    cpu: [arm]
    os: [linux]

  '@parcel/watcher-linux-arm64-glibc@2.5.1':
    resolution: {integrity: sha512-LrGp+f02yU3BN9A+DGuY3v3bmnFUggAITBGriZHUREfNEzZh/GO06FF5u2kx8x+GBEUYfyTGamol4j3m9ANe8w==}
    engines: {node: '>= 10.0.0'}
    cpu: [arm64]
    os: [linux]

  '@parcel/watcher-linux-arm64-musl@2.5.1':
    resolution: {integrity: sha512-cFOjABi92pMYRXS7AcQv9/M1YuKRw8SZniCDw0ssQb/noPkRzA+HBDkwmyOJYp5wXcsTrhxO0zq1U11cK9jsFg==}
    engines: {node: '>= 10.0.0'}
    cpu: [arm64]
    os: [linux]

  '@parcel/watcher-linux-x64-glibc@2.5.1':
    resolution: {integrity: sha512-GcESn8NZySmfwlTsIur+49yDqSny2IhPeZfXunQi48DMugKeZ7uy1FX83pO0X22sHntJ4Ub+9k34XQCX+oHt2A==}
    engines: {node: '>= 10.0.0'}
    cpu: [x64]
    os: [linux]

  '@parcel/watcher-linux-x64-musl@2.5.1':
    resolution: {integrity: sha512-n0E2EQbatQ3bXhcH2D1XIAANAcTZkQICBPVaxMeaCVBtOpBZpWJuf7LwyWPSBDITb7In8mqQgJ7gH8CILCURXg==}
    engines: {node: '>= 10.0.0'}
    cpu: [x64]
    os: [linux]

  '@parcel/watcher-win32-arm64@2.5.1':
    resolution: {integrity: sha512-RFzklRvmc3PkjKjry3hLF9wD7ppR4AKcWNzH7kXR7GUe0Igb3Nz8fyPwtZCSquGrhU5HhUNDr/mKBqj7tqA2Vw==}
    engines: {node: '>= 10.0.0'}
    cpu: [arm64]
    os: [win32]

  '@parcel/watcher-win32-ia32@2.5.1':
    resolution: {integrity: sha512-c2KkcVN+NJmuA7CGlaGD1qJh1cLfDnQsHjE89E60vUEMlqduHGCdCLJCID5geFVM0dOtA3ZiIO8BoEQmzQVfpQ==}
    engines: {node: '>= 10.0.0'}
    cpu: [ia32]
    os: [win32]

  '@parcel/watcher-win32-x64@2.5.1':
    resolution: {integrity: sha512-9lHBdJITeNR++EvSQVUcaZoWupyHfXe1jZvGZ06O/5MflPcuPLtEphScIBL+AiCWBO46tDSHzWyD0uDmmZqsgA==}
    engines: {node: '>= 10.0.0'}
    cpu: [x64]
    os: [win32]

  '@parcel/watcher@2.5.1':
    resolution: {integrity: sha512-dfUnCxiN9H4ap84DvD2ubjw+3vUNpstxa0TneY/Paat8a3R4uQZDLSvWjmznAY/DoahqTHl9V46HF/Zs3F29pg==}
    engines: {node: '>= 10.0.0'}

  '@pkgjs/parseargs@0.11.0':
    resolution: {integrity: sha512-+1VkjdD0QBLPodGrJUeqarH8VAIvQODIbwh9XpP5Syisf7YoQgsJKPNFoqqLQlu+VQ/tVSshMR6loPMn8U+dPg==}
    engines: {node: '>=14'}

  '@rolldown/binding-darwin-arm64@1.0.0-beta.10':
    resolution: {integrity: sha512-5/5fKH9QVumapTMf04TivnFX4oIUnUbpmqw0IOYnOdlw89Dqz72VwZ6wx/zyU43i4QOOZC8vEwSDI1ZHhN50pQ==}
    cpu: [arm64]
    os: [darwin]

  '@rolldown/binding-darwin-x64@1.0.0-beta.10':
    resolution: {integrity: sha512-98XVjpiU6pILAFav+Qief9J+TU3Gcqmd+zjz1KjwiDzkWgj/tJnX42cwZKYFtOyp12jmToav+rSPIS0RAL767w==}
    cpu: [x64]
    os: [darwin]

  '@rolldown/binding-freebsd-x64@1.0.0-beta.10':
    resolution: {integrity: sha512-dPUPU4EJBltaXEWGBru8sWZijRzyY2Kfyf0Hs90AdrT2rpobRR1oOUw3hKjpVl1hTMzxFRfZQxhvKW+xitvRnQ==}
    cpu: [x64]
    os: [freebsd]

  '@rolldown/binding-linux-arm-gnueabihf@1.0.0-beta.10':
    resolution: {integrity: sha512-xoaHj4SYbEu3XnmfoVtKT26AB0T2ZGFP16KZozJS7dM7D8FYjezp0eweHZafjrv6FmkbqzyoGpxr75/EV395Sw==}
    cpu: [arm]
    os: [linux]

  '@rolldown/binding-linux-arm64-gnu@1.0.0-beta.10':
    resolution: {integrity: sha512-yVtGQ8kNjfC7ex0M4XRJz3wPF4aevoX52B9oIw/7l/gBQQcFxwvLnWtUE52XD/LPII2OncFsoQ2cyh/BZi4kZA==}
    cpu: [arm64]
    os: [linux]

  '@rolldown/binding-linux-arm64-musl@1.0.0-beta.10':
    resolution: {integrity: sha512-uvmzUIYmIlHTn9pboT3iM+Az5TxO2CX/OKtXFPqb//YhM917Yij4LYX9HlSqEmKWJivDr0OVGeXsFOhF0L+mNg==}
    cpu: [arm64]
    os: [linux]

  '@rolldown/binding-linux-x64-gnu@1.0.0-beta.10':
    resolution: {integrity: sha512-BtfoQK4lWJmARDQk4m025ODfaiHmokpJtTkV3lblLOg6ZuBp/NTuYmoxwY+qbDm3u0x1mU4Iq1Pp29ulv9wRGQ==}
    cpu: [x64]
    os: [linux]

  '@rolldown/binding-linux-x64-musl@1.0.0-beta.10':
    resolution: {integrity: sha512-UxXIgyumFb9D/KMsB6wIOK+zqkpf0d3Seh2UcPNVlCWchs09N7a9ZrZ8cjv40/zmVI/5HfzZcbWIatW+8Ntb5w==}
    cpu: [x64]
    os: [linux]

  '@rolldown/binding-wasm32-wasi@1.0.0-beta.10':
    resolution: {integrity: sha512-EUmJIQDRZaN99VpI3q4SuMHX+BXFbJMutIKD2tf3uqcRcNbICzRqSZnM1Wc99vVpu0RkYNnr85Pi1fb8dlc+kA==}
    engines: {node: '>=14.21.3'}
    cpu: [wasm32]

  '@rolldown/binding-win32-arm64-msvc@1.0.0-beta.10':
    resolution: {integrity: sha512-K9SY7AQgiVT2fn+RLdADJmPkO4X0tdVX6wCQas6Eyslk5eLUccgA2j6cUhlUsR0JDBQ7+pNrSpsj6A+BtLamHw==}
    cpu: [arm64]
    os: [win32]

  '@rolldown/binding-win32-ia32-msvc@1.0.0-beta.10':
    resolution: {integrity: sha512-eIDWUhu56DZpgLv+vzYppU96fAdewPoXeUfK2bUl/3cuzb/isfa3PBDD3ITNcCSD9Yx7fkxfzVWtd3WAwtphJA==}
    cpu: [ia32]
    os: [win32]

  '@rolldown/binding-win32-x64-msvc@1.0.0-beta.10':
    resolution: {integrity: sha512-yGctlHu7bXL1HfsI/ADr4sFZ9X2DokYI2YjIQnEMqwMmiYBVTmIadkWdNZYfS3LwNxioPDLbuu8PsTC5djSFAQ==}
    cpu: [x64]
    os: [win32]

  '@rolldown/pluginutils@1.0.0-beta.10':
    resolution: {integrity: sha512-FeISF1RUTod5Kvt3yUXByrAPk5EfDWo/1BPv1ARBZ07weqx888SziPuWS6HUJU0YroGyQURjdIrkjWJP2zBFDQ==}

  '@rollup/rollup-android-arm-eabi@4.41.1':
    resolution: {integrity: sha512-NELNvyEWZ6R9QMkiytB4/L4zSEaBC03KIXEghptLGLZWJ6VPrL63ooZQCOnlx36aQPGhzuOMwDerC1Eb2VmrLw==}
    cpu: [arm]
    os: [android]

  '@rollup/rollup-android-arm64@4.41.1':
    resolution: {integrity: sha512-DXdQe1BJ6TK47ukAoZLehRHhfKnKg9BjnQYUu9gzhI8Mwa1d2fzxA1aw2JixHVl403bwp1+/o/NhhHtxWJBgEA==}
    cpu: [arm64]
    os: [android]

  '@rollup/rollup-darwin-arm64@4.41.1':
    resolution: {integrity: sha512-5afxvwszzdulsU2w8JKWwY8/sJOLPzf0e1bFuvcW5h9zsEg+RQAojdW0ux2zyYAz7R8HvvzKCjLNJhVq965U7w==}
    cpu: [arm64]
    os: [darwin]

  '@rollup/rollup-darwin-x64@4.41.1':
    resolution: {integrity: sha512-egpJACny8QOdHNNMZKf8xY0Is6gIMz+tuqXlusxquWu3F833DcMwmGM7WlvCO9sB3OsPjdC4U0wHw5FabzCGZg==}
    cpu: [x64]
    os: [darwin]

  '@rollup/rollup-freebsd-arm64@4.41.1':
    resolution: {integrity: sha512-DBVMZH5vbjgRk3r0OzgjS38z+atlupJ7xfKIDJdZZL6sM6wjfDNo64aowcLPKIx7LMQi8vybB56uh1Ftck/Atg==}
    cpu: [arm64]
    os: [freebsd]

  '@rollup/rollup-freebsd-x64@4.41.1':
    resolution: {integrity: sha512-3FkydeohozEskBxNWEIbPfOE0aqQgB6ttTkJ159uWOFn42VLyfAiyD9UK5mhu+ItWzft60DycIN1Xdgiy8o/SA==}
    cpu: [x64]
    os: [freebsd]

  '@rollup/rollup-linux-arm-gnueabihf@4.41.1':
    resolution: {integrity: sha512-wC53ZNDgt0pqx5xCAgNunkTzFE8GTgdZ9EwYGVcg+jEjJdZGtq9xPjDnFgfFozQI/Xm1mh+D9YlYtl+ueswNEg==}
    cpu: [arm]
    os: [linux]

  '@rollup/rollup-linux-arm-musleabihf@4.41.1':
    resolution: {integrity: sha512-jwKCca1gbZkZLhLRtsrka5N8sFAaxrGz/7wRJ8Wwvq3jug7toO21vWlViihG85ei7uJTpzbXZRcORotE+xyrLA==}
    cpu: [arm]
    os: [linux]

  '@rollup/rollup-linux-arm64-gnu@4.41.1':
    resolution: {integrity: sha512-g0UBcNknsmmNQ8V2d/zD2P7WWfJKU0F1nu0k5pW4rvdb+BIqMm8ToluW/eeRmxCared5dD76lS04uL4UaNgpNA==}
    cpu: [arm64]
    os: [linux]

  '@rollup/rollup-linux-arm64-musl@4.41.1':
    resolution: {integrity: sha512-XZpeGB5TKEZWzIrj7sXr+BEaSgo/ma/kCgrZgL0oo5qdB1JlTzIYQKel/RmhT6vMAvOdM2teYlAaOGJpJ9lahg==}
    cpu: [arm64]
    os: [linux]

  '@rollup/rollup-linux-loongarch64-gnu@4.41.1':
    resolution: {integrity: sha512-bkCfDJ4qzWfFRCNt5RVV4DOw6KEgFTUZi2r2RuYhGWC8WhCA8lCAJhDeAmrM/fdiAH54m0mA0Vk2FGRPyzI+tw==}
    cpu: [loong64]
    os: [linux]

  '@rollup/rollup-linux-powerpc64le-gnu@4.41.1':
    resolution: {integrity: sha512-3mr3Xm+gvMX+/8EKogIZSIEF0WUu0HL9di+YWlJpO8CQBnoLAEL/roTCxuLncEdgcfJcvA4UMOf+2dnjl4Ut1A==}
    cpu: [ppc64]
    os: [linux]

  '@rollup/rollup-linux-riscv64-gnu@4.41.1':
    resolution: {integrity: sha512-3rwCIh6MQ1LGrvKJitQjZFuQnT2wxfU+ivhNBzmxXTXPllewOF7JR1s2vMX/tWtUYFgphygxjqMl76q4aMotGw==}
    cpu: [riscv64]
    os: [linux]

  '@rollup/rollup-linux-riscv64-musl@4.41.1':
    resolution: {integrity: sha512-LdIUOb3gvfmpkgFZuccNa2uYiqtgZAz3PTzjuM5bH3nvuy9ty6RGc/Q0+HDFrHrizJGVpjnTZ1yS5TNNjFlklw==}
    cpu: [riscv64]
    os: [linux]

  '@rollup/rollup-linux-s390x-gnu@4.41.1':
    resolution: {integrity: sha512-oIE6M8WC9ma6xYqjvPhzZYk6NbobIURvP/lEbh7FWplcMO6gn7MM2yHKA1eC/GvYwzNKK/1LYgqzdkZ8YFxR8g==}
    cpu: [s390x]
    os: [linux]

  '@rollup/rollup-linux-x64-gnu@4.41.1':
    resolution: {integrity: sha512-cWBOvayNvA+SyeQMp79BHPK8ws6sHSsYnK5zDcsC3Hsxr1dgTABKjMnMslPq1DvZIp6uO7kIWhiGwaTdR4Og9A==}
    cpu: [x64]
    os: [linux]

  '@rollup/rollup-linux-x64-musl@4.41.1':
    resolution: {integrity: sha512-y5CbN44M+pUCdGDlZFzGGBSKCA4A/J2ZH4edTYSSxFg7ce1Xt3GtydbVKWLlzL+INfFIZAEg1ZV6hh9+QQf9YQ==}
    cpu: [x64]
    os: [linux]

  '@rollup/rollup-win32-arm64-msvc@4.41.1':
    resolution: {integrity: sha512-lZkCxIrjlJlMt1dLO/FbpZbzt6J/A8p4DnqzSa4PWqPEUUUnzXLeki/iyPLfV0BmHItlYgHUqJe+3KiyydmiNQ==}
    cpu: [arm64]
    os: [win32]

  '@rollup/rollup-win32-ia32-msvc@4.41.1':
    resolution: {integrity: sha512-+psFT9+pIh2iuGsxFYYa/LhS5MFKmuivRsx9iPJWNSGbh2XVEjk90fmpUEjCnILPEPJnikAU6SFDiEUyOv90Pg==}
    cpu: [ia32]
    os: [win32]

  '@rollup/rollup-win32-x64-msvc@4.41.1':
    resolution: {integrity: sha512-Wq2zpapRYLfi4aKxf2Xff0tN+7slj2d4R87WEzqw7ZLsVvO5zwYCIuEGSZYiK41+GlwUo1HiR+GdkLEJnCKTCw==}
    cpu: [x64]
    os: [win32]

  '@tybys/wasm-util@0.9.0':
    resolution: {integrity: sha512-6+7nlbMVX/PVDCwaIQ8nTOPveOcFLSt8GcXdx8hD0bt39uWxYT88uXzqTd4fTvqta7oeUJqudepapKNt2DYJFw==}

  '@types/estree@1.0.7':
    resolution: {integrity: sha512-w28IoSUCJpidD/TGviZwwMJckNESJZXFu7NBZ5YJ4mEUnNraUn9Pm8HSZm/jDF1pDWYKspWE7oVphigUPRakIQ==}

  '@types/json-schema@7.0.15':
    resolution: {integrity: sha512-5+fP8P8MFNC+AyZCDxrB2pkZFPGzqQWUzpSeuuVLvm8VMcorNYavBqoFcxK8bQz4Qsbn4oUEEem4wDLfcysGHA==}

  '@types/mdast@3.0.15':
    resolution: {integrity: sha512-LnwD+mUEfxWMa1QpDraczIn6k0Ee3SMicuYSSzS6ZYl2gKS09EClnJYGd8Du6rfc5r/GZEk5o1mRb8TaTj03sQ==}

  '@types/node@22.15.29':
    resolution: {integrity: sha512-LNdjOkUDlU1RZb8e1kOIUpN1qQUlzGkEtbVNo53vbrwDg5om6oduhm4SiUaPW5ASTXhAiP0jInWG8Qx9fVlOeQ==}

  '@types/normalize-package-data@2.4.4':
    resolution: {integrity: sha512-37i+OaWTh9qeK4LSHPsyRC7NahnGotNuZvjLSgcPzblpHB3rrCJxAOgI5gCdKm7coonsaX1Of0ILiTcnZjbfxA==}

  '@types/unist@2.0.11':
    resolution: {integrity: sha512-CmBKiL6NNo/OqgmMn95Fk9Whlp2mtvIv+KNpQKN2F4SjvrEesubTRWGYSg+BnWZOnlCaSTU1sMpsBOzgbYhnsA==}

  '@typescript-eslint/eslint-plugin@8.33.0':
    resolution: {integrity: sha512-CACyQuqSHt7ma3Ns601xykeBK/rDeZa3w6IS6UtMQbixO5DWy+8TilKkviGDH6jtWCo8FGRKEK5cLLkPvEammQ==}
    engines: {node: ^18.18.0 || ^20.9.0 || >=21.1.0}
    peerDependencies:
      '@typescript-eslint/parser': ^8.33.0
      eslint: ^8.57.0 || ^9.0.0
      typescript: '>=4.8.4 <5.9.0'

  '@typescript-eslint/parser@8.33.0':
    resolution: {integrity: sha512-JaehZvf6m0yqYp34+RVnihBAChkqeH+tqqhS0GuX1qgPpwLvmTPheKEs6OeCK6hVJgXZHJ2vbjnC9j119auStQ==}
    engines: {node: ^18.18.0 || ^20.9.0 || >=21.1.0}
    peerDependencies:
      eslint: ^8.57.0 || ^9.0.0
      typescript: '>=4.8.4 <5.9.0'

  '@typescript-eslint/project-service@8.33.0':
    resolution: {integrity: sha512-d1hz0u9l6N+u/gcrk6s6gYdl7/+pp8yHheRTqP6X5hVDKALEaTn8WfGiit7G511yueBEL3OpOEpD+3/MBdoN+A==}
    engines: {node: ^18.18.0 || ^20.9.0 || >=21.1.0}

  '@typescript-eslint/scope-manager@8.33.0':
    resolution: {integrity: sha512-LMi/oqrzpqxyO72ltP+dBSP6V0xiUb4saY7WLtxSfiNEBI8m321LLVFU9/QDJxjDQG9/tjSqKz/E3380TEqSTw==}
    engines: {node: ^18.18.0 || ^20.9.0 || >=21.1.0}

  '@typescript-eslint/tsconfig-utils@8.33.0':
    resolution: {integrity: sha512-sTkETlbqhEoiFmGr1gsdq5HyVbSOF0145SYDJ/EQmXHtKViCaGvnyLqWFFHtEXoS0J1yU8Wyou2UGmgW88fEug==}
    engines: {node: ^18.18.0 || ^20.9.0 || >=21.1.0}
    peerDependencies:
      typescript: '>=4.8.4 <5.9.0'

  '@typescript-eslint/type-utils@8.33.0':
    resolution: {integrity: sha512-lScnHNCBqL1QayuSrWeqAL5GmqNdVUQAAMTaCwdYEdWfIrSrOGzyLGRCHXcCixa5NK6i5l0AfSO2oBSjCjf4XQ==}
    engines: {node: ^18.18.0 || ^20.9.0 || >=21.1.0}
    peerDependencies:
      eslint: ^8.57.0 || ^9.0.0
      typescript: '>=4.8.4 <5.9.0'

  '@typescript-eslint/types@8.33.0':
    resolution: {integrity: sha512-DKuXOKpM5IDT1FA2g9x9x1Ug81YuKrzf4mYX8FAVSNu5Wo/LELHWQyM1pQaDkI42bX15PWl0vNPt1uGiIFUOpg==}
    engines: {node: ^18.18.0 || ^20.9.0 || >=21.1.0}

  '@typescript-eslint/typescript-estree@8.33.0':
    resolution: {integrity: sha512-vegY4FQoB6jL97Tu/lWRsAiUUp8qJTqzAmENH2k59SJhw0Th1oszb9Idq/FyyONLuNqT1OADJPXfyUNOR8SzAQ==}
    engines: {node: ^18.18.0 || ^20.9.0 || >=21.1.0}
    peerDependencies:
      typescript: '>=4.8.4 <5.9.0'

  '@typescript-eslint/utils@8.33.0':
    resolution: {integrity: sha512-lPFuQaLA9aSNa7D5u2EpRiqdAUhzShwGg/nhpBlc4GR6kcTABttCuyjFs8BcEZ8VWrjCBof/bePhP3Q3fS+Yrw==}
    engines: {node: ^18.18.0 || ^20.9.0 || >=21.1.0}
    peerDependencies:
      eslint: ^8.57.0 || ^9.0.0
      typescript: '>=4.8.4 <5.9.0'

  '@typescript-eslint/visitor-keys@8.33.0':
    resolution: {integrity: sha512-7RW7CMYoskiz5OOGAWjJFxgb7c5UNjTG292gYhWeOAcFmYCtVCSqjqSBj5zMhxbXo2JOW95YYrUWJfU0zrpaGQ==}
    engines: {node: ^18.18.0 || ^20.9.0 || >=21.1.0}

  '@vitest/coverage-v8@3.1.4':
    resolution: {integrity: sha512-G4p6OtioySL+hPV7Y6JHlhpsODbJzt1ndwHAFkyk6vVjpK03PFsKnauZIzcd0PrK4zAbc5lc+jeZ+eNGiMA+iw==}
    peerDependencies:
      '@vitest/browser': 3.1.4
      vitest: 3.1.4
    peerDependenciesMeta:
      '@vitest/browser':
        optional: true

  '@vitest/expect@3.1.4':
    resolution: {integrity: sha512-xkD/ljeliyaClDYqHPNCiJ0plY5YIcM0OlRiZizLhlPmpXWpxnGMyTZXOHFhFeG7w9P5PBeL4IdtJ/HeQwTbQA==}

  '@vitest/mocker@3.1.4':
    resolution: {integrity: sha512-8IJ3CvwtSw/EFXqWFL8aCMu+YyYXG2WUSrQbViOZkWTKTVicVwZ/YiEZDSqD00kX+v/+W+OnxhNWoeVKorHygA==}
    peerDependencies:
      msw: ^2.4.9
      vite: ^5.0.0 || ^6.0.0
    peerDependenciesMeta:
      msw:
        optional: true
      vite:
        optional: true

  '@vitest/pretty-format@3.1.4':
    resolution: {integrity: sha512-cqv9H9GvAEoTaoq+cYqUTCGscUjKqlJZC7PRwY5FMySVj5J+xOm1KQcCiYHJOEzOKRUhLH4R2pTwvFlWCEScsg==}

  '@vitest/runner@3.1.4':
    resolution: {integrity: sha512-djTeF1/vt985I/wpKVFBMWUlk/I7mb5hmD5oP8K9ACRmVXgKTae3TUOtXAEBfslNKPzUQvnKhNd34nnRSYgLNQ==}

  '@vitest/snapshot@3.1.4':
    resolution: {integrity: sha512-JPHf68DvuO7vilmvwdPr9TS0SuuIzHvxeaCkxYcCD4jTk67XwL45ZhEHFKIuCm8CYstgI6LZ4XbwD6ANrwMpFg==}

  '@vitest/spy@3.1.4':
    resolution: {integrity: sha512-Xg1bXhu+vtPXIodYN369M86K8shGLouNjoVI78g8iAq2rFoHFdajNvJJ5A/9bPMFcfQqdaCpOgWKEoMQg/s0Yg==}

  '@vitest/utils@3.1.4':
    resolution: {integrity: sha512-yriMuO1cfFhmiGc8ataN51+9ooHRuURdfAZfwFd3usWynjzpLslZdYnRegTv32qdgtJTsj15FoeZe2g15fY1gg==}

  '@vue/compiler-core@3.5.15':
    resolution: {integrity: sha512-nGRc6YJg/kxNqbv/7Tg4juirPnjHvuVdhcmDvQWVZXlLHjouq7VsKmV1hIxM/8yKM0VUfwT/Uzc0lO510ltZqw==}

  '@vue/compiler-dom@3.5.15':
    resolution: {integrity: sha512-ZelQd9n+O/UCBdL00rlwCrsArSak+YLZpBVuNDio1hN3+wrCshYZEDUO3khSLAzPbF1oQS2duEoMDUHScUlYjA==}

  '@vue/compiler-sfc@3.5.15':
    resolution: {integrity: sha512-3zndKbxMsOU6afQWer75Zot/aydjtxNj0T2KLg033rAFaQUn2PGuE32ZRe4iMhflbTcAxL0yEYsRWFxtPro8RQ==}

  '@vue/compiler-ssr@3.5.15':
    resolution: {integrity: sha512-gShn8zRREZbrXqTtmLSCffgZXDWv8nHc/GhsW+mbwBfNZL5pI96e7IWcIq8XGQe1TLtVbu7EV9gFIVSmfyarPg==}

  '@vue/reactivity@3.5.15':
    resolution: {integrity: sha512-GaA5VUm30YWobCwpvcs9nvFKf27EdSLKDo2jA0IXzGS344oNpFNbEQ9z+Pp5ESDaxyS8FcH0vFN/XSe95BZtHQ==}

  '@vue/runtime-core@3.5.15':
    resolution: {integrity: sha512-CZAlIOQ93nj0OPpWWOx4+QDLCMzBNY85IQR4Voe6vIID149yF8g9WQaWnw042f/6JfvLttK7dnyWlC1EVCRK8Q==}

  '@vue/runtime-dom@3.5.15':
    resolution: {integrity: sha512-wFplHKzKO/v998up2iCW3RN9TNUeDMhdBcNYZgs5LOokHntrB48dyuZHspcahKZczKKh3v6i164gapMPxBTKNw==}

  '@vue/server-renderer@3.5.15':
    resolution: {integrity: sha512-Gehc693kVTYkLt6QSYEjGvqvdK2zZ/gf/D5zkgmvBdeB30dNnVZS8yY7+IlBmHRd1rR/zwaqeu06Ij04ZxBscg==}
    peerDependencies:
      vue: 3.5.15

  '@vue/shared@3.5.15':
    resolution: {integrity: sha512-bKvgFJJL1ZX9KxMCTQY6xD9Dhe3nusd1OhyOb1cJYGqvAr0Vg8FIjHPMOEVbJ9GDT9HG+Bjdn4oS8ohKP8EvoA==}

  acorn-jsx@5.3.2:
    resolution: {integrity: sha512-rq9s+JNhf0IChjtDXxllJ7g41oZk5SlXtp0LHwyA5cejwn7vKmKp4pPri6YEePv2PU65sAsegbXtIinmDFDXgQ==}
    peerDependencies:
      acorn: ^6.0.0 || ^7.0.0 || ^8.0.0

  acorn@8.14.1:
    resolution: {integrity: sha512-OvQ/2pUDKmgfCg++xsTX1wGxfTaszcHVcTctW4UJB4hibJx2HXxxO5UmVgyjMa+ZDsiaf5wWLXYpRWMmBI0QHg==}
    engines: {node: '>=0.4.0'}
    hasBin: true

  ajv@6.12.6:
    resolution: {integrity: sha512-j3fVLgvTo527anyYyJOGTYJbG+vnnQYvE0m5mmkc1TK+nxAppkCLMIL0aZ4dblVCNoGShhm+kzE4ZUykBoMg4g==}

  ansi-regex@5.0.1:
    resolution: {integrity: sha512-quJQXlTSUGL2LH9SUXo8VwsY4soanhgo6LNSm84E1LBcE8s3O0wpdiRzyR9z/ZZJMlMWv37qOOb9pdJlMUEKFQ==}
    engines: {node: '>=8'}

  ansi-regex@6.1.0:
    resolution: {integrity: sha512-7HSX4QQb4CspciLpVFwyRe79O3xsIZDDLER21kERQ71oaPodF8jL725AgJMFAYbooIqolJoRLuM81SpeUkpkvA==}
    engines: {node: '>=12'}

  ansi-styles@4.3.0:
    resolution: {integrity: sha512-zbB9rCJAT1rbjiVDb2hqKFHNYLxgtk8NURxZ3IZwD3F6NtxbXZQCnnSi1Lkx+IDohdPlFp222wVALIheZJQSEg==}
    engines: {node: '>=8'}

  ansi-styles@6.2.1:
    resolution: {integrity: sha512-bN798gFfQX+viw3R7yrGWRqnrN2oRkEkUjjl4JNn4E8GxxbjtG3FbrEIIY3l8/hrwUwIeCZvi4QuOTP4MErVug==}
    engines: {node: '>=12'}

  ansis@4.0.0:
    resolution: {integrity: sha512-P8nrHI1EyW9OfBt1X7hMSwGN2vwRuqHSKJAT1gbLWZRzDa24oHjYwGHvEgHeBepupzk878yS/HBZ0NMPYtbolw==}
    engines: {node: '>=14'}

  argparse@2.0.1:
    resolution: {integrity: sha512-8+9WqebbFzpX9OR+Wa6O29asIogeRMzcGtAINdpMHHyAg10f05aSFVBbcEqGf/PXw1EjAZ+q2/bEBg3DvurK3Q==}

  assertion-error@2.0.1:
    resolution: {integrity: sha512-Izi8RQcffqCeNVgFigKli1ssklIbpHnCYc6AknXGYoB6grJqyeby7jv12JUQgmTAnIDnbck1uxksT4dzN3PWBA==}
    engines: {node: '>=12'}

  ast-kit@2.0.0:
    resolution: {integrity: sha512-P63jzlYNz96MF9mCcprU+a7I5/ZQ5QAn3y+mZcPWEcGV3CHF/GWnkFPj3oCrWLUjL47+PD9PNiCUdXxw0cWdsg==}
    engines: {node: '>=20.18.0'}

  automd@0.4.0:
    resolution: {integrity: sha512-zU63NNzqdaUoFMUgw6srqFem4p+FiKV+wsavIsaT8NDyJK9H7SsElWv/+3kiCvJp71Ukjau9Roz0kF1hCy0cYA==}
    hasBin: true

  balanced-match@1.0.2:
    resolution: {integrity: sha512-3oSeUO0TMV67hN1AmbXsK4yaqU7tjiHlbxRDZOpH0KW9+CeX4bRAaX0Anxt0tx2MrpRpWwQaPwIlISEJhYU5Pw==}

  birpc@2.3.0:
    resolution: {integrity: sha512-ijbtkn/F3Pvzb6jHypHRyve2QApOCZDR25D/VnkY2G/lBNcXCTsnsCxgY4k4PkVB7zfwzYbY3O9Lcqe3xufS5g==}

  brace-expansion@1.1.11:
    resolution: {integrity: sha512-iCuPHDFgrHX7H2vEI/5xpz07zSHB00TpugqhmYtVmMO6518mCuRMoOYFldEBl0g187ufozdaHgWKcYFb61qGiA==}

  brace-expansion@2.0.1:
    resolution: {integrity: sha512-XnAIvQ8eM+kC6aULx6wuQiwVsnzsi9d3WxzV3FpWTGA19F621kwdbsAcFKXgKUHZWsy+mY6iL1sHTxWEFCytDA==}

  braces@3.0.3:
    resolution: {integrity: sha512-yQbXgO/OSZVD2IsiLlro+7Hf6Q18EJrKSEsdoMzKePKXct3gvD8oLcOQdIzGupr5Fj+EDe8gO/lxc1BzfMpxvA==}
    engines: {node: '>=8'}

  browserslist@4.24.5:
    resolution: {integrity: sha512-FDToo4Wo82hIdgc1CQ+NQD0hEhmpPjrZ3hiUgwgOG6IuTdlpr8jdjyG24P6cNP1yJpTLzS5OcGgSw0xmDU1/Tw==}
    engines: {node: ^6 || ^7 || ^8 || ^9 || ^10 || ^11 || ^12 || >=13.7}
    hasBin: true

  builtin-modules@3.3.0:
    resolution: {integrity: sha512-zhaCDicdLuWN5UbN5IMnFqNMhNfo919sH85y2/ea+5Yg9TsTkeZxpL+JLbp6cgYFS4sRLp3YV4S6yDuqVWHYOw==}
    engines: {node: '>=6'}

  bundle-name@4.1.0:
    resolution: {integrity: sha512-tjwM5exMg6BGRI+kNmTntNsvdZS1X8BFYS6tnJ2hdH0kVxM6/eVZ2xy+FqStSWvYmtfFMDLIxurorHwDKfDz5Q==}
    engines: {node: '>=18'}

  c12@3.0.4:
    resolution: {integrity: sha512-t5FaZTYbbCtvxuZq9xxIruYydrAGsJ+8UdP0pZzMiK2xl/gNiSOy0OxhLzHUEEb0m1QXYqfzfvyIFEmz/g9lqg==}
    peerDependencies:
      magicast: ^0.3.5
    peerDependenciesMeta:
      magicast:
        optional: true

  cac@6.7.14:
    resolution: {integrity: sha512-b6Ilus+c3RrdDk+JhLKUAQfzzgLEPy6wcXqS7f/xe1EETvsDP6GORG7SFuOs6cID5YkqchW/LXZbX5bc8j7ZcQ==}
    engines: {node: '>=8'}

  callsites@3.1.0:
    resolution: {integrity: sha512-P8BjAsXvZS+VIDUI11hHCQEv74YT67YUi5JJFNWIqL235sBmjX4+qx9Muvls5ivyNENctx46xQLQ3aTuE7ssaQ==}
    engines: {node: '>=6'}

  caniuse-lite@1.0.30001718:
    resolution: {integrity: sha512-AflseV1ahcSunK53NfEs9gFWgOEmzr0f+kaMFA4xiLZlr9Hzt7HxcSpIFcnNCUkz6R6dWKa54rUz3HUmI3nVcw==}

  chai@5.2.0:
    resolution: {integrity: sha512-mCuXncKXk5iCLhfhwTc0izo0gtEmpz5CtG2y8GiOINBlMVS6v8TMRc5TaLWKS6692m9+dVVfzgeVxR5UxWHTYw==}
    engines: {node: '>=12'}

  chalk@4.1.2:
    resolution: {integrity: sha512-oKnbhFyRIXpUuez8iBMmyEa4nbj4IOQyuhc/wy9kY7/WVPcwIO9VA668Pu8RkO7+0G76SLROeyw9CpQ061i4mA==}
    engines: {node: '>=10'}

  changelogen@0.6.1:
    resolution: {integrity: sha512-rTw2bZgiEHMgyYzWFMH+qTMFOSpCf4qwmd8LyxLDUKCtL4T/7O7978tPPtKYpjiFbPoHG64y4ugdF0Mt/l+lQg==}
    hasBin: true

  character-entities-legacy@1.1.4:
    resolution: {integrity: sha512-3Xnr+7ZFS1uxeiUDvV02wQ+QDbc55o97tIV5zHScSPJpcLm/r0DFPcoY3tYRp+VZukxuMeKgXYmsXQHO05zQeA==}

  character-entities@1.2.4:
    resolution: {integrity: sha512-iBMyeEHxfVnIakwOuDXpVkc54HijNgCyQB2w0VfGQThle6NXn50zU6V/u+LDhxHcDUPojn6Kpga3PTAD8W1bQw==}

  character-reference-invalid@1.1.4:
    resolution: {integrity: sha512-mKKUkUbhPpQlCOfIuZkvSEgktjPFIsZKRRbC6KWVEMvlzblj3i3asQv5ODsrwt0N3pHAEvjP8KTQPHkp0+6jOg==}

  check-error@2.1.1:
    resolution: {integrity: sha512-OAlb+T7V4Op9OwdkjmguYRqncdlx5JiofwOAUkmTF+jNdHwzTaTs4sRAGpzLF3oOz5xAyDGrPgeIDFQmDOTiJw==}
    engines: {node: '>= 16'}

  chokidar@4.0.3:
    resolution: {integrity: sha512-Qgzu8kfBvo+cA4962jnP1KkS6Dop5NS6g7R5LFYJr4b8Ub94PPQXUksCw9PvXoeXPRRddRNC5C1JQUR2SMGtnA==}
    engines: {node: '>= 14.16.0'}

  ci-info@4.2.0:
    resolution: {integrity: sha512-cYY9mypksY8NRqgDB1XD1RiJL338v/551niynFTGkZOO2LHuB2OmOYxDIe/ttN9AHwrqdum1360G3ald0W9kCg==}
    engines: {node: '>=8'}

  citty@0.1.6:
    resolution: {integrity: sha512-tskPPKEs8D2KPafUypv2gxwJP8h/OaJmC82QQGGDQcHvXX43xF2VDACcJVmZ0EuSxkpO9Kc4MlrA3q0+FG58AQ==}

  clean-regexp@1.0.0:
    resolution: {integrity: sha512-GfisEZEJvzKrmGWkvfhgzcz/BllN1USeqD2V6tg14OAOgaCD2Z/PUEuxnAZ/nPvmaHRG7a8y77p1T/IRQ4D1Hw==}
    engines: {node: '>=4'}

  color-convert@2.0.1:
    resolution: {integrity: sha512-RRECPsj7iu/xb5oKYcsFHSppFNnsj/52OVTRKb4zP5onXwVF3zVmmToNcOfGC+CRDpfK/U584fMg38ZHCaElKQ==}
    engines: {node: '>=7.0.0'}

  color-name@1.1.4:
    resolution: {integrity: sha512-dOy+3AuW3a2wNbZHIuMZpTcgjGuLU/uBL/ubcZF9OXbDo8ff4O8yVp5Bf0efS8uEoYo5q4Fx7dY9OgQGXgAsQA==}

  concat-map@0.0.1:
    resolution: {integrity: sha512-/Srv4dswyQNBfohGpz9o6Yb3Gz3SrUDqBH5rTuhGR7ahtlbYKnVxw2bCFMRljaA7EXHaXZ8wsHdodFvbkhKmqg==}

  confbox@0.1.8:
    resolution: {integrity: sha512-RMtmw0iFkeR4YV+fUOSucriAQNb9g8zFR52MWCtl+cCZOFRNL6zeB395vPzFhEjjn4fMxXudmELnl/KF/WrK6w==}

  confbox@0.2.2:
    resolution: {integrity: sha512-1NB+BKqhtNipMsov4xI/NnhCKp9XG9NamYp5PVm9klAT0fsrNPjaFICsCFhNhwZJKNh7zB/3q8qXz0E9oaMNtQ==}

  consola@3.4.2:
    resolution: {integrity: sha512-5IKcdX0nnYavi6G7TtOhwkYzyjfJlatbjMjuLSfE2kYT5pMDOilZ4OvMhi637CcDICTmz3wARPoyhqyX1Y+XvA==}
    engines: {node: ^14.18.0 || >=16.10.0}

  convert-gitmoji@0.1.5:
    resolution: {integrity: sha512-4wqOafJdk2tqZC++cjcbGcaJ13BZ3kwldf06PTiAQRAB76Z1KJwZNL1SaRZMi2w1FM9RYTgZ6QErS8NUl/GBmQ==}

  core-js-compat@3.42.0:
    resolution: {integrity: sha512-bQasjMfyDGyaeWKBIu33lHh9qlSR0MFE/Nmc6nMjf/iU9b3rSMdAYz1Baxrv4lPdGUsTqZudHA4jIGSJy0SWZQ==}

  cross-spawn@7.0.6:
    resolution: {integrity: sha512-uV2QOWP2nWzsy2aMp8aRibhi9dlzF5Hgh5SHaB9OiTGEyDTiJJyx0uy51QXdyWbtAHNua4XJzUKca3OzKUd3vA==}
    engines: {node: '>= 8'}

  csstype@3.1.3:
    resolution: {integrity: sha512-M1uQkMl8rQK/szD0LNhtqxIPLpimGm8sOBwU7lLnCpSbTyY3yeU1Vc7l4KT5zT4s/yOxHH5O7tIuuLOCnLADRw==}

  debug@4.4.1:
    resolution: {integrity: sha512-KcKCqiftBJcZr++7ykoDIEwSa3XWowTfNPo92BYxjXiyYEVrUQh2aLyhxBCwww+heortUFxEJYcRzosstTEBYQ==}
    engines: {node: '>=6.0'}
    peerDependencies:
      supports-color: '*'
    peerDependenciesMeta:
      supports-color:
        optional: true

  deep-eql@5.0.2:
    resolution: {integrity: sha512-h5k/5U50IJJFpzfL6nO9jaaumfjO/f2NjK/oYB2Djzm4p9L+3T9qWpZqZ2hAbLPuuYq9wrU08WQyBTL5GbPk5Q==}
    engines: {node: '>=6'}

  deep-is@0.1.4:
    resolution: {integrity: sha512-oIPzksmTg4/MriiaYGO+okXDT7ztn/w3Eptv/+gSIdMdKsJo0u4CfYNFJPy+4SKMuCqGw2wxnA+URMg3t8a/bQ==}

  default-browser-id@5.0.0:
    resolution: {integrity: sha512-A6p/pu/6fyBcA1TRz/GqWYPViplrftcW2gZC9q79ngNCKAeR/X3gcEdXQHl4KNXV+3wgIJ1CPkJQ3IHM6lcsyA==}
    engines: {node: '>=18'}

  default-browser@5.2.1:
    resolution: {integrity: sha512-WY/3TUME0x3KPYdRRxEJJvXRHV4PyPoUsxtZa78lwItwRQRHhd2U9xOscaT/YTf8uCXIAjeJOFBVEh/7FtD8Xg==}
    engines: {node: '>=18'}

  define-lazy-prop@3.0.0:
    resolution: {integrity: sha512-N+MeXYoqr3pOgn8xfyRPREN7gHakLYjhsHhWGT3fWAiL4IkAt0iDw14QiiEm2bE30c5XX5q0FtAA3CK5f9/BUg==}
    engines: {node: '>=12'}

  defu@6.1.4:
    resolution: {integrity: sha512-mEQCMmwJu317oSz8CwdIOdwf3xMif1ttiM8LTufzc3g6kR+9Pe236twL8j3IYT1F7GfRgGcW6MWxzZjLIkuHIg==}

  destr@2.0.5:
    resolution: {integrity: sha512-ugFTXCtDZunbzasqBxrK93Ik/DRYsO6S/fedkWEMKqt04xZ4csmnmwGDBAb07QWNaGMAmnTIemsYZCksjATwsA==}

  detect-libc@1.0.3:
    resolution: {integrity: sha512-pGjwhsmsp4kL2RTz08wcOlGN83otlqHeD/Z5T8GXZB+/YcpQ/dgo+lbU8ZsGxV0HIvqqxo9l7mqYwyYMD9bKDg==}
    engines: {node: '>=0.10'}
    hasBin: true

  didyoumean2@7.0.4:
    resolution: {integrity: sha512-+yW4SNY7W2DOWe2Jx5H4c2qMTFbLGM6wIyoDPkAPy66X+sD1KfYjBPAIWPVsYqMxelflaMQCloZDudELIPhLqA==}
    engines: {node: ^18.12.0 || >=20.9.0}

  dotenv@16.5.0:
    resolution: {integrity: sha512-m/C+AwOAr9/W1UOIZUo232ejMNnJAJtYQjUbHoNTBNTJSvqzzDh7vnrei3o3r3m9blf6ZoDkvcw0VmozNRFJxg==}
    engines: {node: '>=12'}

  dts-resolver@2.0.1:
    resolution: {integrity: sha512-Pe2kqaQTNVxleYpt9Q9658fn6rEpoZbMbDpEBbcU6pnuGM3Q0IdM+Rv67kN6qcyp8Bv2Uv9NYy5Y1rG1LSgfoQ==}
    engines: {node: '>=20.18.0'}
    peerDependencies:
      oxc-resolver: ^9.0.2
    peerDependenciesMeta:
      oxc-resolver:
        optional: true

  eastasianwidth@0.2.0:
    resolution: {integrity: sha512-I88TYZWc9XiYHRQ4/3c5rjjfgkjhLyW2luGIheGERbNQ6OY7yTybanSpDXZa8y7VUP9YmDcYa+eyq4ca7iLqWA==}

  electron-to-chromium@1.5.158:
    resolution: {integrity: sha512-9vcp2xHhkvraY6AHw2WMi+GDSLPX42qe2xjYaVoZqFRJiOcilVQFq9mZmpuHEQpzlgGDelKlV7ZiGcmMsc8WxQ==}

  emoji-regex@8.0.0:
    resolution: {integrity: sha512-MSjYzcWNOA0ewAHpz0MxpYFvwg6yjy1NG3xteoqz644VCo/RPgnr1/GGt+ic3iJTzQ8Eu3TdM14SawnVUmGE6A==}

  emoji-regex@9.2.2:
    resolution: {integrity: sha512-L18DaJsXSUk2+42pv8mLs5jJT2hqFkFE4j21wOmgbUqsZ2hL72NsUU785g9RXgo3s0ZNgVl42TiHp3ZtOv/Vyg==}

  entities@4.5.0:
    resolution: {integrity: sha512-V0hjH4dGPh9Ao5p0MoRY6BVqtwCjhz6vI5LT8AJ55H+4g9/4vbHx1I54fS0XuclLhDHArPQCiMjDxjaL8fPxhw==}
    engines: {node: '>=0.12'}

  error-ex@1.3.2:
    resolution: {integrity: sha512-7dFHNmqeFSEt2ZBsCriorKnn3Z2pj+fd9kmI6QoWw4//DL+icEBfc0U7qJCisqrTsKTjw4fNFy2pW9OqStD84g==}

  es-module-lexer@1.7.0:
    resolution: {integrity: sha512-jEQoCwk8hyb2AZziIOLhDqpm5+2ww5uIE6lkO/6jcOCusfk6LhMHpXXfBLXTZ7Ydyt0j4VoUQv6uGNYbdW+kBA==}

  esbuild@0.25.5:
    resolution: {integrity: sha512-P8OtKZRv/5J5hhz0cUAdu/cLuPIKXpQl1R9pZtvmHWQvrAUVd0UNIPT4IB4W3rNOqVO0rlqHmCIbSwxh/c9yUQ==}
    engines: {node: '>=18'}
    hasBin: true

  escalade@3.2.0:
    resolution: {integrity: sha512-WUj2qlxaQtO4g6Pq5c29GTcWGDyd8itL8zTlipgECz3JesAiiOKotd8JU6otB3PACgG6xkJUyVhboMS+bje/jA==}
    engines: {node: '>=6'}

  escape-string-regexp@1.0.5:
    resolution: {integrity: sha512-vbRorB5FUQWvla16U8R/qgaFIya2qGzwDrNmCZuYKrbdSUMG6I1ZCGQRefkRVhuOkIGVne7BQ35DSfo1qvJqFg==}
    engines: {node: '>=0.8.0'}

  escape-string-regexp@4.0.0:
    resolution: {integrity: sha512-TtpcNJ3XAzx3Gq8sWRzJaVajRs0uVxA2YAkdb1jm2YkPz4G6egUFAyA3n5vtEIZefPk5Wa4UXbKuS5fKkJWdgA==}
    engines: {node: '>=10'}

  eslint-config-unjs@0.4.2:
    resolution: {integrity: sha512-i9//hTramdqBZw/xwkk3Teako/eUZOw1QUaALr2euMt/K44DoCJj2aY3ppiHG7XE5HiYNkUYNaRAHjb9QhM3tQ==}
    peerDependencies:
      eslint: '*'
      typescript: '*'

  eslint-plugin-markdown@5.1.0:
    resolution: {integrity: sha512-SJeyKko1K6GwI0AN6xeCDToXDkfKZfXcexA6B+O2Wr2btUS9GrC+YgwSyVli5DJnctUHjFXcQ2cqTaAmVoLi2A==}
    engines: {node: ^18.18.0 || ^20.9.0 || >=21.1.0}
    peerDependencies:
      eslint: '>=8'

  eslint-plugin-unicorn@56.0.1:
    resolution: {integrity: sha512-FwVV0Uwf8XPfVnKSGpMg7NtlZh0G0gBarCaFcMUOoqPxXryxdYxTRRv4kH6B9TFCVIrjRXG+emcxIk2ayZilog==}
    engines: {node: '>=18.18'}
    peerDependencies:
      eslint: '>=8.56.0'

  eslint-scope@8.3.0:
    resolution: {integrity: sha512-pUNxi75F8MJ/GdeKtVLSbYg4ZI34J6C0C7sbL4YOp2exGwen7ZsuBqKzUhXd0qMQ362yET3z+uPwKeg/0C2XCQ==}
    engines: {node: ^18.18.0 || ^20.9.0 || >=21.1.0}

  eslint-visitor-keys@3.4.3:
    resolution: {integrity: sha512-wpc+LXeiyiisxPlEkUzU6svyS1frIO3Mgxj1fdy7Pm8Ygzguax2N3Fa/D/ag1WqbOprdI+uY6wMUl8/a2G+iag==}
    engines: {node: ^12.22.0 || ^14.17.0 || >=16.0.0}

  eslint-visitor-keys@4.2.0:
    resolution: {integrity: sha512-UyLnSehNt62FFhSwjZlHmeokpRK59rcz29j+F1/aDgbkbRTk7wIc9XzdoasMUbRNKDM0qQt/+BJ4BrpFeABemw==}
    engines: {node: ^18.18.0 || ^20.9.0 || >=21.1.0}

  eslint@9.28.0:
    resolution: {integrity: sha512-ocgh41VhRlf9+fVpe7QKzwLj9c92fDiqOj8Y3Sd4/ZmVA4Btx4PlUYPq4pp9JDyupkf1upbEXecxL2mwNV7jPQ==}
    engines: {node: ^18.18.0 || ^20.9.0 || >=21.1.0}
    hasBin: true
    peerDependencies:
      jiti: '*'
    peerDependenciesMeta:
      jiti:
        optional: true

  espree@10.3.0:
    resolution: {integrity: sha512-0QYC8b24HWY8zjRnDTL6RiHfDbAWn63qb4LMj1Z4b076A4une81+z03Kg7l7mn/48PUTqoLptSXez8oknU8Clg==}
    engines: {node: ^18.18.0 || ^20.9.0 || >=21.1.0}

  esquery@1.6.0:
    resolution: {integrity: sha512-ca9pw9fomFcKPvFLXhBKUK90ZvGibiGOvRJNbjljY7s7uq/5YO4BOzcYtJqExdx99rF6aAcnRxHmcUHcz6sQsg==}
    engines: {node: '>=0.10'}

  esrecurse@4.3.0:
    resolution: {integrity: sha512-KmfKL3b6G+RXvP8N1vr3Tq1kL/oCFgn2NYXEtqP8/L3pKapUA4G8cFVaoF3SU323CD4XypR/ffioHmkti6/Tag==}
    engines: {node: '>=4.0'}

  estraverse@5.3.0:
    resolution: {integrity: sha512-MMdARuVEQziNTeJD8DgMqmhwR11BRQ/cBP+pLtYdSTnf3MIO8fFeiINEbX36ZdNlfU/7A9f3gUw49B3oQsvwBA==}
    engines: {node: '>=4.0'}

  estree-walker@2.0.2:
    resolution: {integrity: sha512-Rfkk/Mp/DL7JVje3u18FxFujQlTNR2q6QfMSMB7AvCBx91NGj/ba3kCfza0f6dVDbw7YlRf/nDrn7pQrCCyQ/w==}

  estree-walker@3.0.3:
    resolution: {integrity: sha512-7RUKfXgSMMkzt6ZuXmqapOurLGPPfgj6l9uRZ7lRGolvk0y2yocc35LdcxKC5PQZdn2DMqioAQ2NoWcrTKmm6g==}

  esutils@2.0.3:
    resolution: {integrity: sha512-kVscqXk4OCp68SZ0dkgEKVi6/8ij300KBWTJq32P/dYeWTSwK41WyTxalN1eRmA5Z9UU/LX9D7FWSmV9SAYx6g==}
    engines: {node: '>=0.10.0'}

  expect-type@1.2.1:
    resolution: {integrity: sha512-/kP8CAwxzLVEeFrMm4kMmy4CCDlpipyA7MYLVrdJIkV0fYF0UaigQHRsxHiuY/GEea+bh4KSv3TIlgr+2UL6bw==}
    engines: {node: '>=12.0.0'}

  exsolve@1.0.5:
    resolution: {integrity: sha512-pz5dvkYYKQ1AHVrgOzBKWeP4u4FRb3a6DNK2ucr0OoNwYIU4QWsJ+NM36LLzORT+z845MzKHHhpXiUF5nvQoJg==}

  fast-deep-equal@3.1.3:
    resolution: {integrity: sha512-f3qQ9oQy9j2AhBe/H9VC91wLmKBCCU/gDOnKNAYG5hswO7BLKj09Hc5HYNz9cGI++xlpDCIgDaitVs03ATR84Q==}

  fast-glob@3.3.3:
    resolution: {integrity: sha512-7MptL8U0cqcFdzIzwOTHoilX9x5BrNqye7Z/LuC7kCMRio1EMSyqRK3BEAUD7sXRq4iT4AzTVuZdhgQ2TCvYLg==}
    engines: {node: '>=8.6.0'}

  fast-json-stable-stringify@2.1.0:
    resolution: {integrity: sha512-lhd/wF+Lk98HZoTCtlVraHtfh5XYijIjalXck7saUtuanSDyLMxnHhSXEDJqHxD7msR8D0uCmqlkwjCV8xvwHw==}

  fast-levenshtein@2.0.6:
    resolution: {integrity: sha512-DCXu6Ifhqcks7TZKY3Hxp3y6qphY5SJZmrWMDrKcERSOXWQdMhU9Ig/PYrzyw/ul9jOIyh0N4M0tbC5hodg8dw==}

  fastest-levenshtein@1.0.16:
    resolution: {integrity: sha512-eRnCtTTtGZFpQCwhJiUOuxPQWRXVKYDn0b2PeHfXL6/Zi53SLAzAHfVhVWK2AryC/WH05kGfxhFIPvTF0SXQzg==}
    engines: {node: '>= 4.9.1'}

  fastq@1.19.1:
    resolution: {integrity: sha512-GwLTyxkCXjXbxqIhTsMI2Nui8huMPtnxg7krajPJAjnEG/iiOS7i+zCtWGZR9G0NBKbXKh6X9m9UIsYX/N6vvQ==}

  fdir@6.4.4:
    resolution: {integrity: sha512-1NZP+GK4GfuAv3PqKvxQRDMjdSRZjnkq7KfhlNrCNNlZ0ygQFpebfrnfnq/W7fpUnAv9aGWmY1zKx7FYL3gwhg==}
    peerDependencies:
      picomatch: ^3 || ^4
    peerDependenciesMeta:
      picomatch:
        optional: true

  file-entry-cache@8.0.0:
    resolution: {integrity: sha512-XXTUwCvisa5oacNGRP9SfNtYBNAMi+RPwBFmblZEF7N7swHYQS6/Zfk7SRwx4D5j3CH211YNRco1DEMNVfZCnQ==}
    engines: {node: '>=16.0.0'}

  fill-range@7.1.1:
    resolution: {integrity: sha512-YsGpe3WHLK8ZYi4tWDg2Jy3ebRz2rXowDxnld4bkQB00cc/1Zw9AWnC0i9ztDJitivtQvaI9KaLyKrc+hBW0yg==}
    engines: {node: '>=8'}

  find-up@4.1.0:
    resolution: {integrity: sha512-PpOwAdQ/YlXQ2vj8a3h8IipDuYRi3wceVQQGYWxNINccq40Anw7BlsEXCMbt1Zt+OLA6Fq9suIpIWD0OsnISlw==}
    engines: {node: '>=8'}

  find-up@5.0.0:
    resolution: {integrity: sha512-78/PXT1wlLLDgTzDs7sjq9hzz0vXD+zn+7wypEe4fXQxCmdmqfGsEPQxmiCSQI3ajFV91bVSsvNtrJRiW6nGng==}
    engines: {node: '>=10'}

  flat-cache@4.0.1:
    resolution: {integrity: sha512-f7ccFPK3SXFHpx15UIGyRJ/FJQctuKZ0zVuN3frBo4HnK3cay9VEW0R6yPYFHC0AgqhukPzKjq22t5DmAyqGyw==}
    engines: {node: '>=16'}

  flatted@3.3.3:
    resolution: {integrity: sha512-GX+ysw4PBCz0PzosHDepZGANEuFCMLrnRTiEy9McGjmkCQYwRq4A/X786G/fjM/+OjsWSU1ZrY5qyARZmO/uwg==}

  foreground-child@3.3.1:
    resolution: {integrity: sha512-gIXjKqtFuWEgzFRJA9WCQeSJLZDjgJUOMCMzxtvFq/37KojM1BFGufqsCy0r4qSQmYLsZYMeyRqzIWOMup03sw==}
    engines: {node: '>=14'}

  fsevents@2.3.3:
    resolution: {integrity: sha512-5xoDfX+fL7faATnagmWPpbFtwh/R77WmMMqqHGS65C3vvB0YHrgF+B1YmZ3441tMj5n63k0212XNoJwzlhffQw==}
    engines: {node: ^8.16.0 || ^10.6.0 || >=11.0.0}
    os: [darwin]

  function-bind@1.1.2:
    resolution: {integrity: sha512-7XHNxH7qX9xG5mIwxkhumTox/MIRNcOgDrxWsMt2pAr23WHp6MrRlN7FBSFpCpr+oVO0F744iUgR82nJMfG2SA==}

  get-tsconfig@4.10.1:
    resolution: {integrity: sha512-auHyJ4AgMz7vgS8Hp3N6HXSmlMdUyhSUrfBF16w153rxtLIEOE+HGqaBppczZvnHLqQJfiHotCYpNhl0lUROFQ==}

  giget@2.0.0:
    resolution: {integrity: sha512-L5bGsVkxJbJgdnwyuheIunkGatUF/zssUoxxjACCseZYAVbaqdh9Tsmmlkl8vYan09H7sbvKt4pS8GqKLBrEzA==}
    hasBin: true

  glob-parent@5.1.2:
    resolution: {integrity: sha512-AOIgSQCepiJYwP3ARnGx+5VnTu2HBYdzbGP45eLw1vr3zB3vZLeyed1sC9hnbcOc9/SrMyM5RPQrkGz4aS9Zow==}
    engines: {node: '>= 6'}

  glob-parent@6.0.2:
    resolution: {integrity: sha512-XxwI8EOhVQgWp6iDL+3b0r86f4d6AX6zSU55HfB4ydCEuXLXc5FcYeOu+nnGftS4TEju/11rt4KJPTMgbfmv4A==}
    engines: {node: '>=10.13.0'}

  glob@10.4.5:
    resolution: {integrity: sha512-7Bv8RF0k6xjo7d4A/PxYLbUCfb6c+Vpd2/mB2yRDlew7Jb5hEXiCD9ibfO7wpk8i4sevK6DFny9h7EYbM3/sHg==}
    hasBin: true

  globals@14.0.0:
    resolution: {integrity: sha512-oahGvuMGQlPw/ivIYBjVSrWAfWLBeku5tpPE2fOPLi+WHffIWbuh2tCjhyQhTBPMf5E9jDEH4FOmTYgYwbKwtQ==}
    engines: {node: '>=18'}

  globals@15.15.0:
    resolution: {integrity: sha512-7ACyT3wmyp3I61S4fG682L0VA2RGD9otkqGJIwNUMF1SWUombIIk+af1unuDYgMm082aHYwD+mzJvv9Iu8dsgg==}
    engines: {node: '>=18'}

  graphemer@1.4.0:
    resolution: {integrity: sha512-EtKwoO6kxCL9WO5xipiHTZlSzBm7WLT627TqC/uVRd0HKmq8NXyebnNYxDoBi7wt8eTWrUrKXCOVaFq9x1kgag==}

  has-flag@4.0.0:
    resolution: {integrity: sha512-EykJT/Q1KjTWctppgIAgfSO0tKVuZUjhgMr17kqTumMl6Afv3EISleU7qZUzoXDFTAHTDC4NOoG/ZxU3EvlMPQ==}
    engines: {node: '>=8'}

  hasown@2.0.2:
    resolution: {integrity: sha512-0hJU9SCPvmMzIBdZFqNPXWa6dqh7WdH0cII9y+CyS8rG3nL48Bclra9HmKhVVUHyPWNH5Y7xDwAB7bfgSjkUMQ==}
    engines: {node: '>= 0.4'}

  hosted-git-info@2.8.9:
    resolution: {integrity: sha512-mxIDAb9Lsm6DoOJ7xH+5+X4y1LU/4Hi50L9C5sIswK3JzULS4bwk1FvjdBgvYR4bzT4tuUQiC15FE2f5HbLvYw==}

  html-escaper@2.0.2:
    resolution: {integrity: sha512-H2iMtd0I4Mt5eYiapRdIDjp+XzelXQ0tFE4JS7YFwFevXXMmOp9myNrUvCg0D6ws8iqkRPBfKHgbwig1SmlLfg==}

  ignore@5.3.2:
    resolution: {integrity: sha512-hsBTNUqQTDwkWtcdYI2i06Y/nUBEsNEDJKjWdigLvegy8kDuJAS8uRlpkkcQpyEXL0Z/pjDy5HBmMjRCJ2gq+g==}
    engines: {node: '>= 4'}

  ignore@7.0.4:
    resolution: {integrity: sha512-gJzzk+PQNznz8ysRrC0aOkBNVRBDtE1n53IqyqEf3PXrYwomFs5q4pGMizBMJF+ykh03insJ27hB8gSrD2Hn8A==}
    engines: {node: '>= 4'}

  import-fresh@3.3.1:
    resolution: {integrity: sha512-TR3KfrTZTYLPB6jUjfx6MF9WcWrHL9su5TObK4ZkYgBdWKPOFoSoQIdEuTuR82pmtxH2spWG9h6etwfr1pLBqQ==}
    engines: {node: '>=6'}

  imurmurhash@0.1.4:
    resolution: {integrity: sha512-JmXMZ6wuvDmLiHEml9ykzqO6lwFbof0GG4IkcGaENdCRDDmMVnny7s5HsIgHCbaq0w2MyPhDqkhTUgS2LU2PHA==}
    engines: {node: '>=0.8.19'}

  indent-string@4.0.0:
    resolution: {integrity: sha512-EdDDZu4A2OyIK7Lr/2zG+w5jmbuk1DVBnEwREQvBzspBJkCEbRa8GxU1lghYcaGJCnRWibjDXlq779X1/y5xwg==}
    engines: {node: '>=8'}

  is-alphabetical@1.0.4:
    resolution: {integrity: sha512-DwzsA04LQ10FHTZuL0/grVDk4rFoVH1pjAToYwBrHSxcrBIGQuXrQMtD5U1b0U2XVgKZCTLLP8u2Qxqhy3l2Vg==}

  is-alphanumerical@1.0.4:
    resolution: {integrity: sha512-UzoZUr+XfVz3t3v4KyGEniVL9BDRoQtY7tOyrRybkVNjDFWyo1yhXNGrrBTQxp3ib9BLAWs7k2YKBQsFRkZG9A==}

  is-arrayish@0.2.1:
    resolution: {integrity: sha512-zz06S8t0ozoDXMG+ube26zeCTNXcKIPJZJi8hBrF4idCLms4CG9QtK7qBl1boi5ODzFpjswb5JPmHCbMpjaYzg==}

  is-builtin-module@3.2.1:
    resolution: {integrity: sha512-BSLE3HnV2syZ0FK0iMA/yUGplUeMmNz4AW5fnTunbCIqZi4vG3WjJT9FHMy5D69xmAYBHXQhJdALdpwVxV501A==}
    engines: {node: '>=6'}

  is-core-module@2.16.1:
    resolution: {integrity: sha512-UfoeMA6fIJ8wTYFEUjelnaGI67v6+N7qXJEvQuIGa99l4xsCruSYOVSQ0uPANn4dAzm8lkYPaKLrrijLq7x23w==}
    engines: {node: '>= 0.4'}

  is-decimal@1.0.4:
    resolution: {integrity: sha512-RGdriMmQQvZ2aqaQq3awNA6dCGtKpiDFcOzrTWrDAT2MiWrKQVPmxLGHl7Y2nNu6led0kEyoX0enY0qXYsv9zw==}

  is-docker@3.0.0:
    resolution: {integrity: sha512-eljcgEDlEns/7AXFosB5K/2nCM4P7FQPkGc/DWLy5rmFEWvZayGrik1d9/QIY5nJ4f9YsVvBkA6kJpHn9rISdQ==}
    engines: {node: ^12.20.0 || ^14.13.1 || >=16.0.0}
    hasBin: true

  is-extglob@2.1.1:
    resolution: {integrity: sha512-SbKbANkN603Vi4jEZv49LeVJMn4yGwsbzZworEoyEiutsN3nJYdbO36zfhGJ6QEDpOZIFkDtnq5JRxmvl3jsoQ==}
    engines: {node: '>=0.10.0'}

  is-fullwidth-code-point@3.0.0:
    resolution: {integrity: sha512-zymm5+u+sCsSWyD9qNaejV3DFvhCKclKdizYaJUuHA83RLjb7nSuGnddCHGv0hk+KY7BMAlsWeK4Ueg6EV6XQg==}
    engines: {node: '>=8'}

  is-glob@4.0.3:
    resolution: {integrity: sha512-xelSayHH36ZgE7ZWhli7pW34hNbNl8Ojv5KVmkJD4hBdD3th8Tfk9vYasLM+mXWOZhFkgZfxhLSnrwRr4elSSg==}
    engines: {node: '>=0.10.0'}

  is-hexadecimal@1.0.4:
    resolution: {integrity: sha512-gyPJuv83bHMpocVYoqof5VDiZveEoGoFL8m3BXNb2VW8Xs+rz9kqO8LOQ5DH6EsuvilT1ApazU0pyl+ytbPtlw==}

  is-inside-container@1.0.0:
    resolution: {integrity: sha512-KIYLCCJghfHZxqjYBE7rEy0OBuTd5xCHS7tHVgvCLkx7StIoaxwNW3hCALgEUjFfeRk+MG/Qxmp/vtETEF3tRA==}
    engines: {node: '>=14.16'}
    hasBin: true

  is-number@7.0.0:
    resolution: {integrity: sha512-41Cifkg6e8TylSpdtTpeLVMqvSBEVzTttHvERD741+pnZ8ANv0004MRL43QKPDlK9cGvNp6NZWZUBlbGXYxxng==}
    engines: {node: '>=0.12.0'}

  is-wsl@3.1.0:
    resolution: {integrity: sha512-UcVfVfaK4Sc4m7X3dUSoHoozQGBEFeDC+zVo06t98xe8CzHSZZBekNXH+tu0NalHolcJ/QAGqS46Hef7QXBIMw==}
    engines: {node: '>=16'}

  isexe@2.0.0:
    resolution: {integrity: sha512-RHxMLp9lnKHGHRng9QFhRCMbYAcVpn69smSGcq3f36xjgVVWThj4qqLbTLlq7Ssj8B+fIQ1EuCEGI2lKsyQeIw==}

  istanbul-lib-coverage@3.2.2:
    resolution: {integrity: sha512-O8dpsF+r0WV/8MNRKfnmrtCWhuKjxrq2w+jpzBL5UZKTi2LeVWnWOmWRxFlesJONmc+wLAGvKQZEOanko0LFTg==}
    engines: {node: '>=8'}

  istanbul-lib-report@3.0.1:
    resolution: {integrity: sha512-GCfE1mtsHGOELCU8e/Z7YWzpmybrx/+dSTfLrvY8qRmaY6zXTKWn6WQIjaAFw069icm6GVMNkgu0NzI4iPZUNw==}
    engines: {node: '>=10'}

  istanbul-lib-source-maps@5.0.6:
    resolution: {integrity: sha512-yg2d+Em4KizZC5niWhQaIomgf5WlL4vOOjZ5xGCmF8SnPE/mDWWXgvRExdcpCgh9lLRRa1/fSYp2ymmbJ1pI+A==}
    engines: {node: '>=10'}

  istanbul-reports@3.1.7:
    resolution: {integrity: sha512-BewmUXImeuRk2YY0PVbxgKAysvhRPUQE0h5QRM++nVWyubKGV0l8qQ5op8+B2DOmwSe63Jivj0BjkPQVf8fP5g==}
    engines: {node: '>=8'}

  jackspeak@3.4.3:
    resolution: {integrity: sha512-OGlZQpz2yfahA/Rd1Y8Cd9SIEsqvXkLVoSw/cgwhnhFMDbsQFeZYoJJ7bIZBS9BcamUW96asq/npPWugM+RQBw==}

  jiti@2.4.2:
    resolution: {integrity: sha512-rg9zJN+G4n2nfJl5MW3BMygZX56zKPNVEYYqq7adpmMh4Jn2QNEwhvQlFy6jPVdcod7txZtKHWnyZiA3a0zP7A==}
    hasBin: true

  js-tokens@4.0.0:
    resolution: {integrity: sha512-RdJUflcE3cUzKiMqQgsCu06FPu9UdIJO0beYbPhHN4k6apgJtifcoCtT9bcxOpYBtpD2kCM6Sbzg4CausW/PKQ==}

  js-yaml@4.1.0:
    resolution: {integrity: sha512-wpxZs9NoxZaJESJGIZTyDEaYpl0FKSA+FB9aJiyemKhMwkxQg63h4T1KJgUGHpTqPDNRcmmYLugrRjJlBtWvRA==}
    hasBin: true

  jsesc@0.5.0:
    resolution: {integrity: sha512-uZz5UnB7u4T9LvwmFqXii7pZSouaRPorGs5who1Ip7VO0wxanFvBL7GkM6dTHlgX+jhBApRetaWpnDabOeTcnA==}
    hasBin: true

  jsesc@3.1.0:
    resolution: {integrity: sha512-/sM3dO2FOzXjKQhJuo0Q173wf2KOo8t4I8vHy6lF9poUp7bKT0/NHE8fPX23PwfhnykfqnC2xRxOnVw5XuGIaA==}
    engines: {node: '>=6'}
    hasBin: true

  json-buffer@3.0.1:
    resolution: {integrity: sha512-4bV5BfR2mqfQTJm+V5tPPdf+ZpuhiIvTuAB5g8kcrXOZpTT/QwwVRWBywX1ozr6lEuPdbHxwaJlm9G6mI2sfSQ==}

  json-parse-even-better-errors@2.3.1:
    resolution: {integrity: sha512-xyFwyhro/JEof6Ghe2iz2NcXoj2sloNsWr/XsERDK/oiPCfaNhl5ONfp+jQdAZRQQ0IJWNzH9zIZF7li91kh2w==}

  json-schema-traverse@0.4.1:
    resolution: {integrity: sha512-xbbCH5dCYU5T8LcEhhuh7HJ88HXuW3qsI3Y0zOZFKfZEHcpWiHU/Jxzk629Brsab/mMiHQti9wMP+845RPe3Vg==}

  json-stable-stringify-without-jsonify@1.0.1:
    resolution: {integrity: sha512-Bdboy+l7tA3OGW6FjyFHWkP5LuByj1Tk33Ljyq0axyzdk9//JSi2u3fP1QSmd1KNwq6VOKYGlAu87CisVir6Pw==}

  keyv@4.5.4:
    resolution: {integrity: sha512-oxVHkHR/EJf2CNXnWxRLW6mg7JyCCUcG0DtEGmL2ctUo1PNTin1PUil+r/+4r5MpVgC/fn1kjsx7mjSujKqIpw==}

  knitwork@1.2.0:
    resolution: {integrity: sha512-xYSH7AvuQ6nXkq42x0v5S8/Iry+cfulBz/DJQzhIyESdLD7425jXsPy4vn5cCXU+HhRN2kVw51Vd1K6/By4BQg==}

  levn@0.4.1:
    resolution: {integrity: sha512-+bT2uH4E5LGE7h/n3evcS/sQlJXCpIp6ym8OWJ5eV6+67Dsql/LaaT7qJBAt2rzfoa/5QBGBhxDix1dMt2kQKQ==}
    engines: {node: '>= 0.8.0'}

  lines-and-columns@1.2.4:
    resolution: {integrity: sha512-7ylylesZQ/PV29jhEDl3Ufjo6ZX7gCqJr5F7PKrqc93v7fzSymt1BpwEU8nAUXs8qzzvqhbjhK5QZg6Mt/HkBg==}

  locate-path@5.0.0:
    resolution: {integrity: sha512-t7hw9pI+WvuwNJXwk5zVHpyhIqzg2qTlklJOf0mVxGSbe3Fp2VieZcduNYjaLDoy6p9uGpQEGWG87WpMKlNq8g==}
    engines: {node: '>=8'}

  locate-path@6.0.0:
    resolution: {integrity: sha512-iPZK6eYjbxRu3uB4/WZ3EsEIMJFMqAoopl3R+zuq0UjcAm/MO6KCweDgPfP3elTztoKP3KtnVHxTn2NHBSDVUw==}
    engines: {node: '>=10'}

  lodash.deburr@4.1.0:
    resolution: {integrity: sha512-m/M1U1f3ddMCs6Hq2tAsYThTBDaAKFDX3dwDo97GEYzamXi9SqUpjWi/Rrj/gf3X2n8ktwgZrlP1z6E3v/IExQ==}

  lodash.merge@4.6.2:
    resolution: {integrity: sha512-0KpjqXRVvrYyCsX1swR/XTK0va6VQkQM6MNo7PqW77ByjAhoARA8EfrP1N4+KlKj8YS0ZUCtRT/YUuhyYDujIQ==}

  loupe@3.1.3:
    resolution: {integrity: sha512-kkIp7XSkP78ZxJEsSxW3712C6teJVoeHHwgo9zJ380de7IYyJ2ISlxojcH2pC5OFLewESmnRi/+XCDIEEVyoug==}

  lru-cache@10.4.3:
    resolution: {integrity: sha512-JNAzZcXrCt42VGLuYz0zfAzDfAvJWW6AfYlDBQyDV5DClI2m5sAmK+OIO7s59XfsRsWHp02jAJrRadPRGTt6SQ==}

  magic-string@0.30.17:
    resolution: {integrity: sha512-sNPKHvyjVf7gyjwS4xGTaW/mCnF8wnjtifKBEhxfZ7E/S8tQ0rssrwGNn6q8JH/ohItJfSQp9mBtQYuTlH5QnA==}

  magicast@0.3.5:
    resolution: {integrity: sha512-L0WhttDl+2BOsybvEOLK7fW3UA0OQ0IQ2d6Zl2x/a6vVRs3bAY0ECOSHHeL5jD+SbOpOCUEi0y1DgHEn9Qn1AQ==}

  make-dir@4.0.0:
    resolution: {integrity: sha512-hXdUTZYIVOt1Ex//jAQi+wTZZpUpwBj/0QsOzqegb3rGMMeJiSEu5xLHnYfBrRV4RH2+OCSOO95Is/7x1WJ4bw==}
    engines: {node: '>=10'}

  md4w@0.2.6:
    resolution: {integrity: sha512-CBLQ2PxVe9WA+/nndZCx/Y+1C3DtmtSeubmXTPhMIgsXtq9gVGleikREko5FYnV6Dz4cHDWm0Ea+YMLpIjP4Kw==}

  mdast-util-from-markdown@0.8.5:
    resolution: {integrity: sha512-2hkTXtYYnr+NubD/g6KGBS/0mFmBcifAsI0yIWRiRo0PjVs6SSOSOdtzbp6kSGnShDN6G5aWZpKQ2lWRy27mWQ==}

  mdast-util-to-string@2.0.0:
    resolution: {integrity: sha512-AW4DRS3QbBayY/jJmD8437V1Gombjf8RSOUCMFBuo5iHi58AGEgVCKQ+ezHkZZDpAQS75hcBMpLqjpJTjtUL7w==}

  mdbox@0.1.1:
    resolution: {integrity: sha512-jvLISenzbLRPWWamTG3THlhTcMbKWzJQNyTi61AVXhCBOC+gsldNTUfUNH8d3Vay83zGehFw3wZpF3xChzkTIQ==}

  merge2@1.4.1:
    resolution: {integrity: sha512-8q7VEgMJW4J8tcfVPy8g09NcQwZdbwFEqhe/WZkoIzjn/3TGDwtOCYtXGxA3O8tPzpczCCDgv+P2P5y00ZJOOg==}
    engines: {node: '>= 8'}

  micromark@2.11.4:
    resolution: {integrity: sha512-+WoovN/ppKolQOFIAajxi7Lu9kInbPxFuTBVEavFcL8eAfVstoc5MocPmqBeAdBOJV00uaVjegzH4+MA0DN/uA==}

  micromatch@4.0.8:
    resolution: {integrity: sha512-PXwfBhYu0hBCPw8Dn0E+WDYb7af3dSLVWKi3HGv84IdF4TyFoC0ysxFd0Goxw7nSv4T/PzEJQxsYsEiFCKo2BA==}
    engines: {node: '>=8.6'}

  min-indent@1.0.1:
    resolution: {integrity: sha512-I9jwMn07Sy/IwOj3zVkVik2JTvgpaykDZEigL6Rx6N9LbMywwUSMtxET+7lVoDLLd3O3IXwJwvuuns8UB/HeAg==}
    engines: {node: '>=4'}

  minimatch@3.1.2:
    resolution: {integrity: sha512-J7p63hRiAjw1NDEww1W7i37+ByIrOWO5XQQAzZ3VOcL0PNybwpfmV/N05zFAzwQ9USyEcX6t3UO+K5aqBQOIHw==}

  minimatch@9.0.5:
    resolution: {integrity: sha512-G6T0ZX48xgozx7587koeX9Ys2NYy6Gmv//P89sEte9V9whIapMNF4idKxnW2QtCcLiTWlb/wfCabAtAFWhhBow==}
    engines: {node: '>=16 || 14 >=14.17'}

  minipass@7.1.2:
    resolution: {integrity: sha512-qOOzS1cBTWYF4BH8fVePDBOO9iptMnGUEZwNc/cMWnTV2nVLZ7VoNWEPHkYczZA0pdoA7dl6e7FL659nX9S2aw==}
    engines: {node: '>=16 || 14 >=14.17'}

  mlly@1.7.4:
    resolution: {integrity: sha512-qmdSIPC4bDJXgZTCR7XosJiNKySV7O215tsPtDN9iEO/7q/76b/ijtgRu/+epFXSJhijtTCCGp3DWS549P3xKw==}

  mri@1.2.0:
    resolution: {integrity: sha512-tzzskb3bG8LvYGFF/mDTpq3jpI6Q9wc3LEmBaghu+DdCssd1FakN7Bc0hVNmEyGq1bq3RgfkCb3cmQLpNPOroA==}
    engines: {node: '>=4'}

  ms@2.1.3:
    resolution: {integrity: sha512-6FlzubTLZG3J2a/NVCAleEhjzq5oxgHyaCU9yYXvcLsvoVaHJq/s5xXI6/XXP6tz7R9xAOtHnSO/tXtF3WRTlA==}

  nanoid@3.3.11:
    resolution: {integrity: sha512-N8SpfPUnUp1bK+PMYW8qSWdl9U+wwNWI4QKxOYDy9JAro3WMX7p2OeVRF9v+347pnakNevPmiHhNmZ2HbFA76w==}
    engines: {node: ^10 || ^12 || ^13.7 || ^14 || >=15.0.1}
    hasBin: true

  natural-compare@1.4.0:
    resolution: {integrity: sha512-OWND8ei3VtNC9h7V60qff3SVobHr996CTwgxubgyQYEpg290h9J0buyECNNJexkFm5sOajh5G116RYA1c8ZMSw==}

  node-addon-api@7.1.1:
    resolution: {integrity: sha512-5m3bsyrjFWE1xf7nz7YXdN4udnVtXK6/Yfgn5qnahL6bCkf2yKt4k3nuTKAtT4r3IG8JNR2ncsIMdZuAzJjHQQ==}

  node-fetch-native@1.6.6:
    resolution: {integrity: sha512-8Mc2HhqPdlIfedsuZoc3yioPuzp6b+L5jRCRY1QzuWZh2EGJVQrGppC6V6cF0bLdbW0+O2YpqCA25aF/1lvipQ==}

  node-releases@2.0.19:
    resolution: {integrity: sha512-xxOWJsBKtzAq7DY0J+DTzuz58K8e7sJbdgwkbMWQe8UYB6ekmsQ45q0M/tJDsGaZmbC+l7n57UV8Hl5tHxO9uw==}

  normalize-package-data@2.5.0:
    resolution: {integrity: sha512-/5CMN3T0R4XTj4DcGaexo+roZSdSFW/0AOOTROrjxzCG1wrWXEsGbRKevjlIL+ZDE4sZlJr5ED4YW0yqmkK+eA==}

  nypm@0.6.0:
    resolution: {integrity: sha512-mn8wBFV9G9+UFHIrq+pZ2r2zL4aPau/by3kJb3cM7+5tQHMt6HGQB8FDIeKFYp8o0D2pnH6nVsO88N4AmUxIWg==}
    engines: {node: ^14.16.0 || >=16.10.0}
    hasBin: true

  ofetch@1.4.1:
    resolution: {integrity: sha512-QZj2DfGplQAr2oj9KzceK9Hwz6Whxazmn85yYeVuS3u9XTMOGMRx0kO95MQ+vLsj/S/NwBDMMLU5hpxvI6Tklw==}

  ohash@2.0.11:
    resolution: {integrity: sha512-RdR9FQrFwNBNXAr4GixM8YaRZRJ5PUWbKYbE5eOsrwAjJW0q2REGcf79oYPsLyskQCZG1PLN+S/K1V00joZAoQ==}

  open@10.1.2:
    resolution: {integrity: sha512-cxN6aIDPz6rm8hbebcP7vrQNhvRcveZoJU72Y7vskh4oIm+BZwBECnx5nTmrlres1Qapvx27Qo1Auukpf8PKXw==}
    engines: {node: '>=18'}

  optionator@0.9.4:
    resolution: {integrity: sha512-6IpQ7mKUxRcZNLIObR0hz7lxsapSSIYNZJwXPGeF0mTVqGKFIXj1DQcMoT22S3ROcLyY/rz0PWaWZ9ayWmad9g==}
    engines: {node: '>= 0.8.0'}

  oxc-minify@0.72.2:
    resolution: {integrity: sha512-/11+bqJikeGS0KoZE4uPPntGiun+2am0x3uwY0tCu0rgpq7ka7gKWR5tj92Oxey5bb3LZlT39ORsF1/y8sQEdA==}
    engines: {node: '>=14.0.0'}

  oxc-parser@0.72.2:
    resolution: {integrity: sha512-uoiphvClzsbf5NKgV1urQ7GfxIO+3YopmBWK465AiAURp0K/77udIWeZWdLCspxW+2CR5PhUpd1XocjANliKYw==}
    engines: {node: '>=14.0.0'}

  oxc-transform@0.72.2:
    resolution: {integrity: sha512-HbNUskptWnT4S5vtCcfsNTfRk/e7BM4RWc0/7ZxRH3/I93hosggs9YOIemrSWTMDr20dnUjceAjbf+cP+Zkqlg==}
    engines: {node: '>=14.0.0'}

  p-limit@2.3.0:
    resolution: {integrity: sha512-//88mFWSJx8lxCzwdAABTJL2MyWB12+eIY7MDL2SqLmAkeKU9qxRvWuSyTjm3FUmpBEMuFfckAIqEaVGUDxb6w==}
    engines: {node: '>=6'}

  p-limit@3.1.0:
    resolution: {integrity: sha512-TYOanM3wGwNGsZN2cVTYPArw454xnXj5qmWF1bEoAc4+cU/ol7GVh7odevjp1FNHduHc3KZMcFduxU5Xc6uJRQ==}
    engines: {node: '>=10'}

  p-locate@4.1.0:
    resolution: {integrity: sha512-R79ZZ/0wAxKGu3oYMlz8jy/kbhsNrS7SKZ7PxEHBgJ5+F2mtFW2fK2cOtBh1cHYkQsbzFV7I+EoRKe6Yt0oK7A==}
    engines: {node: '>=8'}

  p-locate@5.0.0:
    resolution: {integrity: sha512-LaNjtRWUBY++zB5nE/NwcaoMylSPk+S+ZHNB1TzdbMJMny6dynpAGt7X/tl/QYq3TIeE6nxHppbo2LGymrG5Pw==}
    engines: {node: '>=10'}

  p-try@2.2.0:
    resolution: {integrity: sha512-R4nPAVTAU0B9D35/Gk3uJf/7XYbQcyohSKdvAxIRSNghFl4e71hVoGnBNQz9cWaXxO2I10KTC+3jMdvvoKw6dQ==}
    engines: {node: '>=6'}

  package-json-from-dist@1.0.1:
    resolution: {integrity: sha512-UEZIS3/by4OC8vL3P2dTXRETpebLI2NiI5vIrjaD/5UtrkFX/tNbwjTSRAGC/+7CAo2pIcBaRgWmcBBHcsaCIw==}

  parent-module@1.0.1:
    resolution: {integrity: sha512-GQ2EWRpQV8/o+Aw8YqtfZZPfNRWZYkbidE9k5rpl/hC3vtHHBfGm2Ifi6qWV+coDGkrUKZAxE3Lot5kcsRlh+g==}
    engines: {node: '>=6'}

  parse-entities@2.0.0:
    resolution: {integrity: sha512-kkywGpCcRYhqQIchaWqZ875wzpS/bMKhz5HnN3p7wveJTkTtyAB/AlnS0f8DFSqYW1T82t6yEAkEcB+A1I3MbQ==}

  parse-json@5.2.0:
    resolution: {integrity: sha512-ayCKvm/phCGxOkYRSCM82iDwct8/EonSEgCSxWxD7ve6jHggsFl4fZVQBPRNgQoKiuV/odhFrGzQXZwbifC8Rg==}
    engines: {node: '>=8'}

  path-exists@4.0.0:
    resolution: {integrity: sha512-ak9Qy5Q7jYb2Wwcey5Fpvg2KoAc/ZIhLSLOSBmRmygPsGwkVVt0fZa0qrtMz+m6tJTAHfZQ8FnmB4MG4LWy7/w==}
    engines: {node: '>=8'}

  path-key@3.1.1:
    resolution: {integrity: sha512-ojmeN0qd+y0jszEtoY48r0Peq5dwMEkIlCOu6Q5f41lfkswXuKtYrhgoTpLnyIcHm24Uhqx+5Tqm2InSwLhE6Q==}
    engines: {node: '>=8'}

  path-parse@1.0.7:
    resolution: {integrity: sha512-LDJzPVEEEPR+y48z93A0Ed0yXb8pAByGWo/k5YYdYgpY2/2EsOsksJrq7lOHxryrVOn1ejG6oAp8ahvOIQD8sw==}

  path-scurry@1.11.1:
    resolution: {integrity: sha512-Xa4Nw17FS9ApQFJ9umLiJS4orGjm7ZzwUrwamcGQuHSzDyth9boKDaycYdDcZDuqYATXw4HFXgaqWTctW/v1HA==}
    engines: {node: '>=16 || 14 >=14.18'}

  pathe@2.0.3:
    resolution: {integrity: sha512-WUjGcAqP1gQacoQe+OBJsFA7Ld4DyXuUIjZ5cc75cLHvJ7dtNsTugphxIADwspS+AraAUePCKrSVtPLFj/F88w==}

  pathval@2.0.0:
    resolution: {integrity: sha512-vE7JKRyES09KiunauX7nd2Q9/L7lhok4smP9RZTDeD4MVs72Dp2qNFVz39Nz5a0FVEW0BJR6C0DYrq6unoziZA==}
    engines: {node: '>= 14.16'}

  perfect-debounce@1.0.0:
    resolution: {integrity: sha512-xCy9V055GLEqoFaHoC1SoLIaLmWctgCUaBaWxDZ7/Zx4CTyX7cJQLJOok/orfjZAh9kEYpjJa4d0KcJmCbctZA==}

  picocolors@1.1.1:
    resolution: {integrity: sha512-xceH2snhtb5M9liqDsmEw56le376mTZkEX/jEb/RxNFyegNul7eNslCXP9FDj/Lcu0X8KEyMceP2ntpaHrDEVA==}

  picomatch@2.3.1:
    resolution: {integrity: sha512-JU3teHTNjmE2VCGFzuY8EXzCDVwEqB2a8fsIvwaStHhAWJEeVd1o1QD80CU6+ZdEXXSLbSsuLwJjkCBWqRQUVA==}
    engines: {node: '>=8.6'}

  picomatch@4.0.2:
    resolution: {integrity: sha512-M7BAV6Rlcy5u+m6oPhAPFgJTzAioX/6B0DxyvDlo9l8+T3nLKbrczg2WLUyzd45L8RqfUMyGPzekbMvX2Ldkwg==}
    engines: {node: '>=12'}

  pkg-types@1.3.1:
    resolution: {integrity: sha512-/Jm5M4RvtBFVkKWRu2BLUTNP8/M2a+UwuAX+ae4770q1qVGtfjG+WTCupoZixokjmHiry8uI+dlY8KXYV5HVVQ==}

  pkg-types@2.1.0:
    resolution: {integrity: sha512-wmJwA+8ihJixSoHKxZJRBQG1oY8Yr9pGLzRmSsNms0iNWyHHAlZCa7mmKiFR10YPZuz/2k169JiS/inOjBCZ2A==}

  pluralize@8.0.0:
    resolution: {integrity: sha512-Nc3IT5yHzflTfbjgqWcCPpo7DaKy4FnpB0l/zCAW0Tc7jxAiuqSxHasntB3D7887LSrA93kDJ9IXovxJYxyLCA==}
    engines: {node: '>=4'}

  postcss@8.5.3:
    resolution: {integrity: sha512-dle9A3yYxlBSrt8Fu+IpjGT8SY8hN0mlaA6GY8t0P5PjIOZemULz/E2Bnm/2dcUOena75OTNkHI76uZBNUUq3A==}
    engines: {node: ^10 || ^12 || >=14}

  prelude-ls@1.2.1:
    resolution: {integrity: sha512-vkcDPrRZo1QZLbn5RLGPpg/WmIQ65qoWWhcGKf/b5eplkkarX0m9z8ppCat4mlOqUsWpyNuYgO3VRyrYHSzX5g==}
    engines: {node: '>= 0.8.0'}

  prettier@3.5.3:
    resolution: {integrity: sha512-QQtaxnoDJeAkDvDKWCLiwIXkTgRhwYDEQCghU9Z6q03iyek/rxRh/2lC3HB7P8sWT2xC/y5JDctPLBIGzHKbhw==}
    engines: {node: '>=14'}
    hasBin: true

  pretty-bytes@7.0.0:
    resolution: {integrity: sha512-U5otLYPR3L0SVjHGrkEUx5mf7MxV2ceXeE7VwWPk+hyzC5drNohsOGNPDZqxCqyX1lkbEN4kl1LiI8QFd7r0ZA==}
    engines: {node: '>=20'}

  punycode@2.3.1:
    resolution: {integrity: sha512-vYt7UD1U9Wg6138shLtLOvdAu+8DsC/ilFtEVHcH+wydcSpNE20AfSOduf6MkRFahL5FY7X1oU7nKVZFtfq8Fg==}
    engines: {node: '>=6'}

  queue-microtask@1.2.3:
    resolution: {integrity: sha512-NuaNSa6flKT5JaSYQzJok04JzTL1CA6aGhv5rfLW3PgqA+M2ChpZQnAC8h8i4ZFkBS8X5RqkDBHA7r4hej3K9A==}

  rc9@2.1.2:
    resolution: {integrity: sha512-btXCnMmRIBINM2LDZoEmOogIZU7Qe7zn4BpomSKZ/ykbLObuBdvG+mFq11DL6fjH1DRwHhrlgtYWG96bJiC7Cg==}

  read-pkg-up@7.0.1:
    resolution: {integrity: sha512-zK0TB7Xd6JpCLmlLmufqykGE+/TlOePD6qKClNW7hHDKFh/J7/7gCWGR7joEQEW1bKq3a3yUZSObOoWLFQ4ohg==}
    engines: {node: '>=8'}

  read-pkg@5.2.0:
    resolution: {integrity: sha512-Ug69mNOpfvKDAc2Q8DRpMjjzdtrnv9HcSMX+4VsZxD1aZ6ZzrIE7rlzXBtWTyhULSMKg076AW6WR5iZpD0JiOg==}
    engines: {node: '>=8'}

  readdirp@4.1.2:
    resolution: {integrity: sha512-GDhwkLfywWL2s6vEjyhri+eXmfH6j1L7JE27WhqLeYzoh/A3DBaYGEj2H/HFZCn/kMfim73FXxEJTw06WtxQwg==}
    engines: {node: '>= 14.18.0'}

  regexp-tree@0.1.27:
    resolution: {integrity: sha512-iETxpjK6YoRWJG5o6hXLwvjYAoW+FEZn9os0PD/b6AP6xQwsa/Y7lCVgIixBbUPMfhu+i2LtdeAqVTgGlQarfA==}
    hasBin: true

  regjsparser@0.10.0:
    resolution: {integrity: sha512-qx+xQGZVsy55CH0a1hiVwHmqjLryfh7wQyF5HO07XJ9f7dQMY/gPQHhlyDkIzJKC+x2fUCpCcUODUUUFrm7SHA==}
    hasBin: true

  resolve-from@4.0.0:
    resolution: {integrity: sha512-pb/MYmXstAkysRFx8piNI1tGFNQIFA3vkE3Gq4EuA1dF6gHp/+vgZqsCGJapvy8N3Q+4o7FwvquPJcnZ7RYy4g==}
    engines: {node: '>=4'}

  resolve-pkg-maps@1.0.0:
    resolution: {integrity: sha512-seS2Tj26TBVOC2NIc2rOe2y2ZO7efxITtLZcGSOnHHNOQ7CkiUBfw0Iw2ck6xkIhPwLhKNLS8BO+hEpngQlqzw==}

  resolve@1.22.10:
    resolution: {integrity: sha512-NPRy+/ncIMeDlTAsuqwKIiferiawhefFJtkNSW0qZJEqMEb+qBt/77B/jGeeek+F0uOeN05CDa6HXbbIgtVX4w==}
    engines: {node: '>= 0.4'}
    hasBin: true

  reusify@1.1.0:
    resolution: {integrity: sha512-g6QUff04oZpHs0eG5p83rFLhHeV00ug/Yf9nZM6fLeUrPguBTkTQOdpAWWspMh55TZfVQDPaN3NQJfbVRAxdIw==}
    engines: {iojs: '>=1.0.0', node: '>=0.10.0'}

  rolldown-plugin-dts@0.13.7:
    resolution: {integrity: sha512-D1ite1Ye8OaNi0utY4yoC/anZMmAjd2vBAYDEKuTrcz5B1hK0/CXiQAsiaPp8RIrsotFAOklj7LvT5i3p0HV6w==}
    engines: {node: '>=20.18.0'}
    peerDependencies:
      rolldown: ^1.0.0-beta.9
      typescript: ^5.0.0
      vue-tsc: ~2.2.0
    peerDependenciesMeta:
      typescript:
        optional: true
      vue-tsc:
        optional: true

  rolldown@1.0.0-beta.10:
    resolution: {integrity: sha512-LkrI/70+Ky6KLSO26+GeYGSXggrPVSPvvXmpxvpRnTZeYrgtyfKYYZT3ZS95UmsCugPnDDLj1w8EQkiDw9Wvnw==}
    hasBin: true

  rollup@4.41.1:
    resolution: {integrity: sha512-cPmwD3FnFv8rKMBc1MxWCwVQFxwf1JEmSX3iQXrRVVG15zerAIXRjMFVWnd5Q5QvgKF7Aj+5ykXFhUl+QGnyOw==}
    engines: {node: '>=18.0.0', npm: '>=8.0.0'}
    hasBin: true

  run-applescript@7.0.0:
    resolution: {integrity: sha512-9by4Ij99JUr/MCFBUkDKLWK3G9HVXmabKz9U5MlIAIuvuzkiOicRYs8XJLxX+xahD+mLiiCYDqF9dKAgtzKP1A==}
    engines: {node: '>=18'}

  run-parallel@1.2.0:
    resolution: {integrity: sha512-5l4VyZR86LZ/lDxZTR6jqL8AFE2S0IFLMP26AbjsLVADxHdhB/c0GUsH+y39UfCi3dzz8OlQuPmnaJOMoDHQBA==}

  scule@1.3.0:
    resolution: {integrity: sha512-6FtHJEvt+pVMIB9IBY+IcCJ6Z5f1iQnytgyfKMhDKgmzYG+TeH/wx1y3l27rshSbLiSanrR9ffZDrEsmjlQF2g==}

  semver@5.7.2:
    resolution: {integrity: sha512-cBznnQ9KjJqU67B52RMC65CMarK2600WFnbkcaiwWq3xy/5haFJlshgnpjovMVJ+Hff49d8GEn0b87C5pDQ10g==}
    hasBin: true

  semver@7.7.2:
    resolution: {integrity: sha512-RF0Fw+rO5AMf9MAyaRXI4AV0Ulj5lMHqVxxdSgiVbixSCXoEmmX/jk0CuJw4+3SqroYO9VoUh+HcuJivvtJemA==}
    engines: {node: '>=10'}
    hasBin: true

  shebang-command@2.0.0:
    resolution: {integrity: sha512-kHxr2zZpYtdmrN1qDjrrX/Z1rR1kG8Dx+gkpK1G4eXmvXswmcE1hTWBWYUzlraYw1/yZp6YuDY77YtvbN0dmDA==}
    engines: {node: '>=8'}

  shebang-regex@3.0.0:
    resolution: {integrity: sha512-7++dFhtcx3353uBaq8DDR4NuxBetBzC7ZQOhmTQInHEd6bSrXdiEyzCvG07Z44UYdLShWUyXt5M/yhz8ekcb1A==}
    engines: {node: '>=8'}

  siginfo@2.0.0:
    resolution: {integrity: sha512-ybx0WO1/8bSBLEWXZvEd7gMW3Sn3JFlW3TvX1nREbDLRNQNaeNN8WK0meBwPdAaOI7TtRRRJn/Es1zhrrCHu7g==}

  signal-exit@4.1.0:
    resolution: {integrity: sha512-bzyZ1e88w9O1iNJbKnOlvYTrWPDl46O1bG0D3XInv+9tkPrxrN8jUUTiFlDkkmKWgn1M6CfIA13SuGqOa9Korw==}
    engines: {node: '>=14'}

  source-map-js@1.2.1:
    resolution: {integrity: sha512-UXWMKhLOwVKb728IUtQPXxfYU+usdybtUrK/8uGE8CQMvrhOpwvzDBwj0QhSL7MQc7vIsISBG8VQ8+IDQxpfQA==}
    engines: {node: '>=0.10.0'}

  spdx-correct@3.2.0:
    resolution: {integrity: sha512-kN9dJbvnySHULIluDHy32WHRUu3Og7B9sbY7tsFLctQkIqnMh3hErYgdMjTYuqmcXX+lK5T1lnUt3G7zNswmZA==}

  spdx-exceptions@2.5.0:
    resolution: {integrity: sha512-PiU42r+xO4UbUS1buo3LPJkjlO7430Xn5SVAhdpzzsPHsjbYVflnnFdATgabnLude+Cqu25p6N+g2lw/PFsa4w==}

  spdx-expression-parse@3.0.1:
    resolution: {integrity: sha512-cbqHunsQWnJNE6KhVSMsMeH5H/L9EpymbzqTQ3uLwNCLZ1Q481oWaofqH7nO6V07xlXwY6PhQdQ2IedWx/ZK4Q==}

  spdx-license-ids@3.0.21:
    resolution: {integrity: sha512-Bvg/8F5XephndSK3JffaRqdT+gyhfqIPwDHpX80tJrF8QQRYMo8sNMeaZ2Dp5+jhwKnUmIOyFFQfHRkjJm5nXg==}

  stackback@0.0.2:
    resolution: {integrity: sha512-1XMJE5fQo1jGH6Y/7ebnwPOBEkIEnT4QF32d5R1+VXdXveM0IBMJt8zfaxX1P3QhVwrYe+576+jkANtSS2mBbw==}

  std-env@3.9.0:
    resolution: {integrity: sha512-UGvjygr6F6tpH7o2qyqR6QYpwraIjKSdtzyBdyytFOHmPZY917kwdwLG0RbOjWOnKmnm3PeHjaoLLMie7kPLQw==}

  string-width@4.2.3:
    resolution: {integrity: sha512-wKyQRQpjJ0sIp62ErSZdGsjMJWsap5oRNihHhu6G7JVO/9jIB6UyevL+tXuOqrng8j/cxKTWyWUwvSTriiZz/g==}
    engines: {node: '>=8'}

  string-width@5.1.2:
    resolution: {integrity: sha512-HnLOCR3vjcY8beoNLtcjZ5/nxn2afmME6lhrDrebokqMap+XbeW8n9TXpPDOqdGK5qcI3oT0GKTW6wC7EMiVqA==}
    engines: {node: '>=12'}

  strip-ansi@6.0.1:
    resolution: {integrity: sha512-Y38VPSHcqkFrCpFnQ9vuSXmquuv5oXOKpGeT6aGrr3o3Gc9AlVa6JBfUSOCnbxGGZF+/0ooI7KrPuUSztUdU5A==}
    engines: {node: '>=8'}

  strip-ansi@7.1.0:
    resolution: {integrity: sha512-iq6eVVI64nQQTRYq2KtEg2d2uU7LElhTJwsH4YzIHZshxlgZms/wIc4VoDQTlG/IvVIrBKG06CrZnp0qv7hkcQ==}
    engines: {node: '>=12'}

  strip-indent@3.0.0:
    resolution: {integrity: sha512-laJTa3Jb+VQpaC6DseHhF7dXVqHTfJPCRDaEbid/drOhgitgYku/letMUqOXFoWV0zIIUbjpdH2t+tYj4bQMRQ==}
    engines: {node: '>=8'}

  strip-json-comments@3.1.1:
    resolution: {integrity: sha512-6fPc+R4ihwqP6N/aIv2f1gMH8lOVtWQHoqC4yK6oSDVVocumAsfCqjkXnqiYMhmMwS/mEHLp7Vehlt3ql6lEig==}
    engines: {node: '>=8'}

  supports-color@7.2.0:
    resolution: {integrity: sha512-qpCAvRl9stuOHveKsn7HncJRvv501qIacKzQlO/+Lwxc9+0q2wLyv4Dfvt80/DPn2pqOBsJdDiogXGR9+OvwRw==}
    engines: {node: '>=8'}

  supports-preserve-symlinks-flag@1.0.0:
    resolution: {integrity: sha512-ot0WnXS9fgdkgIcePe6RHNk1WA8+muPa6cSjeR3V8K27q9BB1rTE3R1p7Hv0z1ZyAc8s6Vvv8DIyWf681MAt0w==}
    engines: {node: '>= 0.4'}

  test-exclude@7.0.1:
    resolution: {integrity: sha512-pFYqmTw68LXVjeWJMST4+borgQP2AyMNbg1BpZh9LbyhUeNkeaPF9gzfPGUAnSMV3qPYdWUwDIjjCLiSDOl7vg==}
    engines: {node: '>=18'}

  tinybench@2.9.0:
    resolution: {integrity: sha512-0+DUvqWMValLmha6lr4kD8iAMK1HzV0/aKnCtWb9v9641TnP/MFb7Pc2bxoxQjTXAErryXVgUOfv2YqNllqGeg==}

  tinyexec@0.3.2:
    resolution: {integrity: sha512-KQQR9yN7R5+OSwaK0XQoj22pwHoTlgYqmUscPYoknOoWCWfj/5/ABTMRi69FrKU5ffPVh5QcFikpWJI/P1ocHA==}

  tinyglobby@0.2.14:
    resolution: {integrity: sha512-tX5e7OM1HnYr2+a2C/4V0htOcSQcoSTH9KgJnVvNm5zm/cyEWKJ7j7YutsH9CxMdtOkkLFy2AHrMci9IM8IPZQ==}
    engines: {node: '>=12.0.0'}

  tinypool@1.0.2:
    resolution: {integrity: sha512-al6n+QEANGFOMf/dmUMsuS5/r9B06uwlyNjZZql/zv8J7ybHCgoihBNORZCY2mzUuAnomQa2JdhyHKzZxPCrFA==}
    engines: {node: ^18.0.0 || >=20.0.0}

  tinyrainbow@2.0.0:
    resolution: {integrity: sha512-op4nsTR47R6p0vMUUoYl/a+ljLFVtlfaXkLQmqfLR1qHma1h/ysYk4hEXZ880bf2CYgTskvTa/e196Vd5dDQXw==}
    engines: {node: '>=14.0.0'}

  tinyspy@3.0.2:
    resolution: {integrity: sha512-n1cw8k1k0x4pgA2+9XrOkFydTerNcJ1zWCO5Nn9scWHTD+5tp8dghT2x1uduQePZTZgd3Tupf+x9BxJjeJi77Q==}
    engines: {node: '>=14.0.0'}

  to-regex-range@5.0.1:
    resolution: {integrity: sha512-65P7iz6X5yEr1cwcgvQxbbIw7Uk3gOy5dIdtZ4rDveLqhrdJP+Li/Hx6tyK0NEb+2GCyneCMJiGqrADCSNk8sQ==}
    engines: {node: '>=8.0'}

  ts-api-utils@2.1.0:
    resolution: {integrity: sha512-CUgTZL1irw8u29bzrOD/nH85jqyc74D6SshFgujOIA7osm2Rz7dYH77agkx7H4FBNxDq7Cjf+IjaX/8zwFW+ZQ==}
    engines: {node: '>=18.12'}
    peerDependencies:
      typescript: '>=4.8.4'

  tslib@2.8.1:
    resolution: {integrity: sha512-oJFu94HQb+KVduSUQL7wnpmqnfmLsOA/nAh6b6EH0wCEoK0/mPeXU6c3wKDV83MkOuHPRHtSXKKU99IBazS/2w==}

  type-check@0.4.0:
    resolution: {integrity: sha512-XleUoc9uwGXqjWwXaUTZAmzMcFZ5858QA2vvx1Ur5xIcixXIP+8LnFDgRplU30us6teqdlskFfu+ae4K79Ooew==}
    engines: {node: '>= 0.8.0'}

  type-fest@0.6.0:
    resolution: {integrity: sha512-q+MB8nYR1KDLrgr4G5yemftpMC7/QLqVndBmEEdqzmNj5dcFOO4Oo8qlwZE3ULT3+Zim1F8Kq4cBnikNhlCMlg==}
    engines: {node: '>=8'}

  type-fest@0.8.1:
    resolution: {integrity: sha512-4dbzIzqvjtgiM5rw1k5rEHtBANKmdudhGyBEajN01fEyhaAIhsoKNy6y7+IN93IfpFtwY9iqi7kD+xwKhQsNJA==}
    engines: {node: '>=8'}

  typescript-eslint@8.33.0:
    resolution: {integrity: sha512-5YmNhF24ylCsvdNW2oJwMzTbaeO4bg90KeGtMjUw0AGtHksgEPLRTUil+coHwCfiu4QjVJFnjp94DmU6zV7DhQ==}
    engines: {node: ^18.18.0 || ^20.9.0 || >=21.1.0}
    peerDependencies:
      eslint: ^8.57.0 || ^9.0.0
      typescript: '>=4.8.4 <5.9.0'

  typescript@5.8.3:
    resolution: {integrity: sha512-p1diW6TqL9L07nNxvRMM7hMMw4c5XOo/1ibL4aAIGmSAt9slTE1Xgw5KWuof2uTOvCg9BY7ZRi+GaF+7sfgPeQ==}
    engines: {node: '>=14.17'}
    hasBin: true

  ufo@1.6.1:
    resolution: {integrity: sha512-9a4/uxlTWJ4+a5i0ooc1rU7C7YOw3wT+UGqdeNNHWnOF9qcMBgLRS+4IYUqbczewFx4mLEig6gawh7X6mFlEkA==}

  undici-types@6.21.0:
    resolution: {integrity: sha512-iwDZqg0QAGrg9Rav5H4n0M64c3mkR59cJ6wQp+7C4nI0gsmExaedaYLNO44eT4AtBBwjbTiGPMlt2Md0T9H9JQ==}

  unist-util-stringify-position@2.0.3:
    resolution: {integrity: sha512-3faScn5I+hy9VleOq/qNbAd6pAx7iH5jYBMS9I1HgQVijz/4mv5Bvw5iw1sC/90CODiKo81G/ps8AJrISn687g==}

  untyped@2.0.0:
    resolution: {integrity: sha512-nwNCjxJTjNuLCgFr42fEak5OcLuB3ecca+9ksPFNvtfYSLpjf+iJqSIaSnIile6ZPbKYxI5k2AfXqeopGudK/g==}
    hasBin: true

  update-browserslist-db@1.1.3:
    resolution: {integrity: sha512-UxhIZQ+QInVdunkDAaiazvvT/+fXL5Osr0JZlJulepYu6Jd7qJtDZjlur0emRlT71EN3ScPoE7gvsuIKKNavKw==}
    hasBin: true
    peerDependencies:
      browserslist: '>= 4.21.0'

  uri-js@4.4.1:
    resolution: {integrity: sha512-7rKUyy33Q1yc98pQ1DAmLtwX109F7TIfWlW1Ydo8Wl1ii1SeHieeh0HHfPeL2fMXK6z0s8ecKs9frCuLJvndBg==}

  validate-npm-package-license@3.0.4:
    resolution: {integrity: sha512-DpKm2Ui/xN7/HQKCtpZxoRWBhZ9Z0kqtygG8XCgNQ8ZlDnxuQmWhj566j8fN4Cu3/JmbhsDo7fcAJq4s9h27Ew==}

  vite-node@3.1.4:
    resolution: {integrity: sha512-6enNwYnpyDo4hEgytbmc6mYWHXDHYEn0D1/rw4Q+tnHUGtKTJsn8T1YkX6Q18wI5LCrS8CTYlBaiCqxOy2kvUA==}
    engines: {node: ^18.0.0 || ^20.0.0 || >=22.0.0}
    hasBin: true

  vite@6.3.5:
    resolution: {integrity: sha512-cZn6NDFE7wdTpINgs++ZJ4N49W2vRp8LCKrn3Ob1kYNtOo21vfDoaV5GzBfLU4MovSAB8uNRm4jgzVQZ+mBzPQ==}
    engines: {node: ^18.0.0 || ^20.0.0 || >=22.0.0}
    hasBin: true
    peerDependencies:
      '@types/node': ^18.0.0 || ^20.0.0 || >=22.0.0
      jiti: '>=1.21.0'
      less: '*'
      lightningcss: ^1.21.0
      sass: '*'
      sass-embedded: '*'
      stylus: '*'
      sugarss: '*'
      terser: ^5.16.0
      tsx: ^4.8.1
      yaml: ^2.4.2
    peerDependenciesMeta:
      '@types/node':
        optional: true
      jiti:
        optional: true
      less:
        optional: true
      lightningcss:
        optional: true
      sass:
        optional: true
      sass-embedded:
        optional: true
      stylus:
        optional: true
      sugarss:
        optional: true
      terser:
        optional: true
      tsx:
        optional: true
      yaml:
        optional: true

  vitest@3.1.4:
    resolution: {integrity: sha512-Ta56rT7uWxCSJXlBtKgIlApJnT6e6IGmTYxYcmxjJ4ujuZDI59GUQgVDObXXJujOmPDBYXHK1qmaGtneu6TNIQ==}
    engines: {node: ^18.0.0 || ^20.0.0 || >=22.0.0}
    hasBin: true
    peerDependencies:
      '@edge-runtime/vm': '*'
      '@types/debug': ^4.1.12
      '@types/node': ^18.0.0 || ^20.0.0 || >=22.0.0
      '@vitest/browser': 3.1.4
      '@vitest/ui': 3.1.4
      happy-dom: '*'
      jsdom: '*'
    peerDependenciesMeta:
      '@edge-runtime/vm':
        optional: true
      '@types/debug':
        optional: true
      '@types/node':
        optional: true
      '@vitest/browser':
        optional: true
      '@vitest/ui':
        optional: true
      happy-dom:
        optional: true
      jsdom:
        optional: true

  vue-sfc-transformer@0.1.16:
    resolution: {integrity: sha512-pXx4pkHigOJCzGPXhGA9Rdou1oIuNiF9n4n5GQ7C4QehTXFEpKUjcpvc3PZ6LvC6ccUL021qor8j1153Y7/6Ig==}
    engines: {node: '>=18.0.0'}
    peerDependencies:
      '@vue/compiler-core': ^3.5.13
      esbuild: '*'
      vue: ^3.5.13

  vue@3.5.15:
    resolution: {integrity: sha512-aD9zK4rB43JAMK/5BmS4LdPiEp8Fdh8P1Ve/XNuMF5YRf78fCyPE6FUbQwcaWQ5oZ1R2CD9NKE0FFOVpMR7gEQ==}
    peerDependencies:
      typescript: '*'
    peerDependenciesMeta:
      typescript:
        optional: true

  which@2.0.2:
    resolution: {integrity: sha512-BLI3Tl1TW3Pvl70l3yq3Y64i+awpwXqsGBYWkkqMtnbXgrMD+yj7rhW0kuEDxzJaYXGjEW5ogapKNMEKNMjibA==}
    engines: {node: '>= 8'}
    hasBin: true

  why-is-node-running@2.3.0:
    resolution: {integrity: sha512-hUrmaWBdVDcxvYqnyh09zunKzROWjbZTiNy8dBEjkS7ehEDQibXJ7XvlmtbwuTclUiIyN+CyXQD4Vmko8fNm8w==}
    engines: {node: '>=8'}
    hasBin: true

  word-wrap@1.2.5:
    resolution: {integrity: sha512-BN22B5eaMMI9UMtjrGd5g5eCYPpCPDUy0FJXbYsaT5zYxjFOckS53SQDE3pWkVoWpHXVb3BrYcEN4Twa55B5cA==}
    engines: {node: '>=0.10.0'}

  wrap-ansi@7.0.0:
    resolution: {integrity: sha512-YVGIj2kamLSTxw6NsZjoBxfSwsn0ycdesmc4p+Q21c5zPuZ1pl+NfxVdxPtdHvmNVOQ6XSYG4AUtyt/Fi7D16Q==}
    engines: {node: '>=10'}

  wrap-ansi@8.1.0:
    resolution: {integrity: sha512-si7QWI6zUMq56bESFvagtmzMdGOtoxfR+Sez11Mobfc7tm+VkUckk9bW2UeffTGVUbOksxmSw0AA2gs8g71NCQ==}
    engines: {node: '>=12'}

  yocto-queue@0.1.0:
    resolution: {integrity: sha512-rVksvsnNCdJ/ohGc6xgPwyN8eheCxsiLM8mxuE/t/mOVqJewPuO1miLpTHQiRgTKCLexL4MeAFVagts7HmNZ2Q==}
    engines: {node: '>=10'}

snapshots:

  '@ampproject/remapping@2.3.0':
    dependencies:
      '@jridgewell/gen-mapping': 0.3.8
      '@jridgewell/trace-mapping': 0.3.25

  '@babel/code-frame@7.27.1':
    dependencies:
      '@babel/helper-validator-identifier': 7.27.1
      js-tokens: 4.0.0
      picocolors: 1.1.1

  '@babel/generator@7.27.3':
    dependencies:
      '@babel/parser': 7.27.3
      '@babel/types': 7.27.3
      '@jridgewell/gen-mapping': 0.3.8
      '@jridgewell/trace-mapping': 0.3.25
      jsesc: 3.1.0

  '@babel/helper-string-parser@7.27.1': {}

  '@babel/helper-validator-identifier@7.27.1': {}

  '@babel/parser@7.27.3':
    dependencies:
      '@babel/types': 7.27.3

  '@babel/runtime@7.27.3': {}

  '@babel/types@7.27.3':
    dependencies:
      '@babel/helper-string-parser': 7.27.1
      '@babel/helper-validator-identifier': 7.27.1

  '@bcoe/v8-coverage@1.0.2': {}

  '@emnapi/core@1.4.3':
    dependencies:
      '@emnapi/wasi-threads': 1.0.2
      tslib: 2.8.1
    optional: true

  '@emnapi/runtime@1.4.3':
    dependencies:
      tslib: 2.8.1
    optional: true

  '@emnapi/wasi-threads@1.0.2':
    dependencies:
      tslib: 2.8.1
    optional: true

  '@esbuild/aix-ppc64@0.25.5':
    optional: true

  '@esbuild/android-arm64@0.25.5':
    optional: true

  '@esbuild/android-arm@0.25.5':
    optional: true

  '@esbuild/android-x64@0.25.5':
    optional: true

  '@esbuild/darwin-arm64@0.25.5':
    optional: true

  '@esbuild/darwin-x64@0.25.5':
    optional: true

  '@esbuild/freebsd-arm64@0.25.5':
    optional: true

  '@esbuild/freebsd-x64@0.25.5':
    optional: true

  '@esbuild/linux-arm64@0.25.5':
    optional: true

  '@esbuild/linux-arm@0.25.5':
    optional: true

  '@esbuild/linux-ia32@0.25.5':
    optional: true

  '@esbuild/linux-loong64@0.25.5':
    optional: true

  '@esbuild/linux-mips64el@0.25.5':
    optional: true

  '@esbuild/linux-ppc64@0.25.5':
    optional: true

  '@esbuild/linux-riscv64@0.25.5':
    optional: true

  '@esbuild/linux-s390x@0.25.5':
    optional: true

  '@esbuild/linux-x64@0.25.5':
    optional: true

  '@esbuild/netbsd-arm64@0.25.5':
    optional: true

  '@esbuild/netbsd-x64@0.25.5':
    optional: true

  '@esbuild/openbsd-arm64@0.25.5':
    optional: true

  '@esbuild/openbsd-x64@0.25.5':
    optional: true

  '@esbuild/sunos-x64@0.25.5':
    optional: true

  '@esbuild/win32-arm64@0.25.5':
    optional: true

  '@esbuild/win32-ia32@0.25.5':
    optional: true

  '@esbuild/win32-x64@0.25.5':
    optional: true

  '@eslint-community/eslint-utils@4.7.0(eslint@9.28.0(jiti@2.4.2))':
    dependencies:
      eslint: 9.28.0(jiti@2.4.2)
      eslint-visitor-keys: 3.4.3

  '@eslint-community/regexpp@4.12.1': {}

  '@eslint/config-array@0.20.0':
    dependencies:
      '@eslint/object-schema': 2.1.6
      debug: 4.4.1
      minimatch: 3.1.2
    transitivePeerDependencies:
      - supports-color

  '@eslint/config-helpers@0.2.2': {}

  '@eslint/core@0.14.0':
    dependencies:
      '@types/json-schema': 7.0.15

  '@eslint/eslintrc@3.3.1':
    dependencies:
      ajv: 6.12.6
      debug: 4.4.1
      espree: 10.3.0
      globals: 14.0.0
      ignore: 5.3.2
      import-fresh: 3.3.1
      js-yaml: 4.1.0
      minimatch: 3.1.2
      strip-json-comments: 3.1.1
    transitivePeerDependencies:
      - supports-color

  '@eslint/js@9.27.0': {}

  '@eslint/js@9.28.0': {}

  '@eslint/object-schema@2.1.6': {}

  '@eslint/plugin-kit@0.3.1':
    dependencies:
      '@eslint/core': 0.14.0
      levn: 0.4.1

  '@humanfs/core@0.19.1': {}

  '@humanfs/node@0.16.6':
    dependencies:
      '@humanfs/core': 0.19.1
      '@humanwhocodes/retry': 0.3.1

  '@humanwhocodes/module-importer@1.0.1': {}

  '@humanwhocodes/retry@0.3.1': {}

  '@humanwhocodes/retry@0.4.3': {}

  '@isaacs/cliui@8.0.2':
    dependencies:
      string-width: 5.1.2
      string-width-cjs: string-width@4.2.3
      strip-ansi: 7.1.0
      strip-ansi-cjs: strip-ansi@6.0.1
      wrap-ansi: 8.1.0
      wrap-ansi-cjs: wrap-ansi@7.0.0

  '@istanbuljs/schema@0.1.3': {}

  '@jridgewell/gen-mapping@0.3.8':
    dependencies:
      '@jridgewell/set-array': 1.2.1
      '@jridgewell/sourcemap-codec': 1.5.0
      '@jridgewell/trace-mapping': 0.3.25

  '@jridgewell/resolve-uri@3.1.2': {}

  '@jridgewell/set-array@1.2.1': {}

  '@jridgewell/sourcemap-codec@1.5.0': {}

  '@jridgewell/trace-mapping@0.3.25':
    dependencies:
      '@jridgewell/resolve-uri': 3.1.2
      '@jridgewell/sourcemap-codec': 1.5.0

  '@napi-rs/wasm-runtime@0.2.10':
    dependencies:
      '@emnapi/core': 1.4.3
      '@emnapi/runtime': 1.4.3
      '@tybys/wasm-util': 0.9.0
    optional: true

  '@nodelib/fs.scandir@2.1.5':
    dependencies:
      '@nodelib/fs.stat': 2.0.5
      run-parallel: 1.2.0

  '@nodelib/fs.stat@2.0.5': {}

  '@nodelib/fs.walk@1.2.8':
    dependencies:
      '@nodelib/fs.scandir': 2.1.5
      fastq: 1.19.1

  '@oxc-minify/binding-darwin-arm64@0.72.2':
    optional: true

  '@oxc-minify/binding-darwin-x64@0.72.2':
    optional: true

  '@oxc-minify/binding-freebsd-x64@0.72.2':
    optional: true

  '@oxc-minify/binding-linux-arm-gnueabihf@0.72.2':
    optional: true

  '@oxc-minify/binding-linux-arm-musleabihf@0.72.2':
    optional: true

  '@oxc-minify/binding-linux-arm64-gnu@0.72.2':
    optional: true

  '@oxc-minify/binding-linux-arm64-musl@0.72.2':
    optional: true

  '@oxc-minify/binding-linux-riscv64-gnu@0.72.2':
    optional: true

  '@oxc-minify/binding-linux-s390x-gnu@0.72.2':
    optional: true

  '@oxc-minify/binding-linux-x64-gnu@0.72.2':
    optional: true

  '@oxc-minify/binding-linux-x64-musl@0.72.2':
    optional: true

  '@oxc-minify/binding-wasm32-wasi@0.72.2':
    dependencies:
      '@napi-rs/wasm-runtime': 0.2.10
    optional: true

  '@oxc-minify/binding-win32-arm64-msvc@0.72.2':
    optional: true

  '@oxc-minify/binding-win32-x64-msvc@0.72.2':
    optional: true

  '@oxc-parser/binding-darwin-arm64@0.72.2':
    optional: true

  '@oxc-parser/binding-darwin-x64@0.72.2':
    optional: true

  '@oxc-parser/binding-freebsd-x64@0.72.2':
    optional: true

  '@oxc-parser/binding-linux-arm-gnueabihf@0.72.2':
    optional: true

  '@oxc-parser/binding-linux-arm-musleabihf@0.72.2':
    optional: true

  '@oxc-parser/binding-linux-arm64-gnu@0.72.2':
    optional: true

  '@oxc-parser/binding-linux-arm64-musl@0.72.2':
    optional: true

  '@oxc-parser/binding-linux-riscv64-gnu@0.72.2':
    optional: true

  '@oxc-parser/binding-linux-s390x-gnu@0.72.2':
    optional: true

  '@oxc-parser/binding-linux-x64-gnu@0.72.2':
    optional: true

  '@oxc-parser/binding-linux-x64-musl@0.72.2':
    optional: true

  '@oxc-parser/binding-wasm32-wasi@0.72.2':
    dependencies:
      '@napi-rs/wasm-runtime': 0.2.10
    optional: true

  '@oxc-parser/binding-win32-arm64-msvc@0.72.2':
    optional: true

  '@oxc-parser/binding-win32-x64-msvc@0.72.2':
    optional: true

  '@oxc-project/runtime@0.72.1': {}

  '@oxc-project/types@0.72.1': {}

  '@oxc-project/types@0.72.2': {}

  '@oxc-transform/binding-darwin-arm64@0.72.2':
    optional: true

  '@oxc-transform/binding-darwin-x64@0.72.2':
    optional: true

  '@oxc-transform/binding-freebsd-x64@0.72.2':
    optional: true

  '@oxc-transform/binding-linux-arm-gnueabihf@0.72.2':
    optional: true

  '@oxc-transform/binding-linux-arm-musleabihf@0.72.2':
    optional: true

  '@oxc-transform/binding-linux-arm64-gnu@0.72.2':
    optional: true

  '@oxc-transform/binding-linux-arm64-musl@0.72.2':
    optional: true

  '@oxc-transform/binding-linux-riscv64-gnu@0.72.2':
    optional: true

  '@oxc-transform/binding-linux-s390x-gnu@0.72.2':
    optional: true

  '@oxc-transform/binding-linux-x64-gnu@0.72.2':
    optional: true

  '@oxc-transform/binding-linux-x64-musl@0.72.2':
    optional: true

  '@oxc-transform/binding-wasm32-wasi@0.72.2':
    dependencies:
      '@napi-rs/wasm-runtime': 0.2.10
    optional: true

  '@oxc-transform/binding-win32-arm64-msvc@0.72.2':
    optional: true

  '@oxc-transform/binding-win32-x64-msvc@0.72.2':
    optional: true

  '@parcel/watcher-android-arm64@2.5.1':
    optional: true

  '@parcel/watcher-darwin-arm64@2.5.1':
    optional: true

  '@parcel/watcher-darwin-x64@2.5.1':
    optional: true

  '@parcel/watcher-freebsd-x64@2.5.1':
    optional: true

  '@parcel/watcher-linux-arm-glibc@2.5.1':
    optional: true

  '@parcel/watcher-linux-arm-musl@2.5.1':
    optional: true

  '@parcel/watcher-linux-arm64-glibc@2.5.1':
    optional: true

  '@parcel/watcher-linux-arm64-musl@2.5.1':
    optional: true

  '@parcel/watcher-linux-x64-glibc@2.5.1':
    optional: true

  '@parcel/watcher-linux-x64-musl@2.5.1':
    optional: true

  '@parcel/watcher-win32-arm64@2.5.1':
    optional: true

  '@parcel/watcher-win32-ia32@2.5.1':
    optional: true

  '@parcel/watcher-win32-x64@2.5.1':
    optional: true

  '@parcel/watcher@2.5.1':
    dependencies:
      detect-libc: 1.0.3
      is-glob: 4.0.3
      micromatch: 4.0.8
      node-addon-api: 7.1.1
    optionalDependencies:
      '@parcel/watcher-android-arm64': 2.5.1
      '@parcel/watcher-darwin-arm64': 2.5.1
      '@parcel/watcher-darwin-x64': 2.5.1
      '@parcel/watcher-freebsd-x64': 2.5.1
      '@parcel/watcher-linux-arm-glibc': 2.5.1
      '@parcel/watcher-linux-arm-musl': 2.5.1
      '@parcel/watcher-linux-arm64-glibc': 2.5.1
      '@parcel/watcher-linux-arm64-musl': 2.5.1
      '@parcel/watcher-linux-x64-glibc': 2.5.1
      '@parcel/watcher-linux-x64-musl': 2.5.1
      '@parcel/watcher-win32-arm64': 2.5.1
      '@parcel/watcher-win32-ia32': 2.5.1
      '@parcel/watcher-win32-x64': 2.5.1

  '@pkgjs/parseargs@0.11.0':
    optional: true

  '@rolldown/binding-darwin-arm64@1.0.0-beta.10':
    optional: true

  '@rolldown/binding-darwin-x64@1.0.0-beta.10':
    optional: true

  '@rolldown/binding-freebsd-x64@1.0.0-beta.10':
    optional: true

  '@rolldown/binding-linux-arm-gnueabihf@1.0.0-beta.10':
    optional: true

  '@rolldown/binding-linux-arm64-gnu@1.0.0-beta.10':
    optional: true

  '@rolldown/binding-linux-arm64-musl@1.0.0-beta.10':
    optional: true

  '@rolldown/binding-linux-x64-gnu@1.0.0-beta.10':
    optional: true

  '@rolldown/binding-linux-x64-musl@1.0.0-beta.10':
    optional: true

  '@rolldown/binding-wasm32-wasi@1.0.0-beta.10':
    dependencies:
      '@napi-rs/wasm-runtime': 0.2.10
    optional: true

  '@rolldown/binding-win32-arm64-msvc@1.0.0-beta.10':
    optional: true

  '@rolldown/binding-win32-ia32-msvc@1.0.0-beta.10':
    optional: true

  '@rolldown/binding-win32-x64-msvc@1.0.0-beta.10':
    optional: true

  '@rolldown/pluginutils@1.0.0-beta.10': {}

  '@rollup/rollup-android-arm-eabi@4.41.1':
    optional: true

  '@rollup/rollup-android-arm64@4.41.1':
    optional: true

  '@rollup/rollup-darwin-arm64@4.41.1':
    optional: true

  '@rollup/rollup-darwin-x64@4.41.1':
    optional: true

  '@rollup/rollup-freebsd-arm64@4.41.1':
    optional: true

  '@rollup/rollup-freebsd-x64@4.41.1':
    optional: true

  '@rollup/rollup-linux-arm-gnueabihf@4.41.1':
    optional: true

  '@rollup/rollup-linux-arm-musleabihf@4.41.1':
    optional: true

  '@rollup/rollup-linux-arm64-gnu@4.41.1':
    optional: true

  '@rollup/rollup-linux-arm64-musl@4.41.1':
    optional: true

  '@rollup/rollup-linux-loongarch64-gnu@4.41.1':
    optional: true

  '@rollup/rollup-linux-powerpc64le-gnu@4.41.1':
    optional: true

  '@rollup/rollup-linux-riscv64-gnu@4.41.1':
    optional: true

  '@rollup/rollup-linux-riscv64-musl@4.41.1':
    optional: true

  '@rollup/rollup-linux-s390x-gnu@4.41.1':
    optional: true

  '@rollup/rollup-linux-x64-gnu@4.41.1':
    optional: true

  '@rollup/rollup-linux-x64-musl@4.41.1':
    optional: true

  '@rollup/rollup-win32-arm64-msvc@4.41.1':
    optional: true

  '@rollup/rollup-win32-ia32-msvc@4.41.1':
    optional: true

  '@rollup/rollup-win32-x64-msvc@4.41.1':
    optional: true

  '@tybys/wasm-util@0.9.0':
    dependencies:
      tslib: 2.8.1
    optional: true

  '@types/estree@1.0.7': {}

  '@types/json-schema@7.0.15': {}

  '@types/mdast@3.0.15':
    dependencies:
      '@types/unist': 2.0.11

  '@types/node@22.15.29':
    dependencies:
      undici-types: 6.21.0

  '@types/normalize-package-data@2.4.4': {}

  '@types/unist@2.0.11': {}

  '@typescript-eslint/eslint-plugin@8.33.0(@typescript-eslint/parser@8.33.0(eslint@9.28.0(jiti@2.4.2))(typescript@5.8.3))(eslint@9.28.0(jiti@2.4.2))(typescript@5.8.3)':
    dependencies:
      '@eslint-community/regexpp': 4.12.1
      '@typescript-eslint/parser': 8.33.0(eslint@9.28.0(jiti@2.4.2))(typescript@5.8.3)
      '@typescript-eslint/scope-manager': 8.33.0
      '@typescript-eslint/type-utils': 8.33.0(eslint@9.28.0(jiti@2.4.2))(typescript@5.8.3)
      '@typescript-eslint/utils': 8.33.0(eslint@9.28.0(jiti@2.4.2))(typescript@5.8.3)
      '@typescript-eslint/visitor-keys': 8.33.0
      eslint: 9.28.0(jiti@2.4.2)
      graphemer: 1.4.0
      ignore: 7.0.4
      natural-compare: 1.4.0
      ts-api-utils: 2.1.0(typescript@5.8.3)
      typescript: 5.8.3
    transitivePeerDependencies:
      - supports-color

  '@typescript-eslint/parser@8.33.0(eslint@9.28.0(jiti@2.4.2))(typescript@5.8.3)':
    dependencies:
      '@typescript-eslint/scope-manager': 8.33.0
      '@typescript-eslint/types': 8.33.0
      '@typescript-eslint/typescript-estree': 8.33.0(typescript@5.8.3)
      '@typescript-eslint/visitor-keys': 8.33.0
      debug: 4.4.1
      eslint: 9.28.0(jiti@2.4.2)
      typescript: 5.8.3
    transitivePeerDependencies:
      - supports-color

  '@typescript-eslint/project-service@8.33.0(typescript@5.8.3)':
    dependencies:
      '@typescript-eslint/tsconfig-utils': 8.33.0(typescript@5.8.3)
      '@typescript-eslint/types': 8.33.0
      debug: 4.4.1
    transitivePeerDependencies:
      - supports-color
      - typescript

  '@typescript-eslint/scope-manager@8.33.0':
    dependencies:
      '@typescript-eslint/types': 8.33.0
      '@typescript-eslint/visitor-keys': 8.33.0

  '@typescript-eslint/tsconfig-utils@8.33.0(typescript@5.8.3)':
    dependencies:
      typescript: 5.8.3

  '@typescript-eslint/type-utils@8.33.0(eslint@9.28.0(jiti@2.4.2))(typescript@5.8.3)':
    dependencies:
      '@typescript-eslint/typescript-estree': 8.33.0(typescript@5.8.3)
      '@typescript-eslint/utils': 8.33.0(eslint@9.28.0(jiti@2.4.2))(typescript@5.8.3)
      debug: 4.4.1
      eslint: 9.28.0(jiti@2.4.2)
      ts-api-utils: 2.1.0(typescript@5.8.3)
      typescript: 5.8.3
    transitivePeerDependencies:
      - supports-color

  '@typescript-eslint/types@8.33.0': {}

  '@typescript-eslint/typescript-estree@8.33.0(typescript@5.8.3)':
    dependencies:
      '@typescript-eslint/project-service': 8.33.0(typescript@5.8.3)
      '@typescript-eslint/tsconfig-utils': 8.33.0(typescript@5.8.3)
      '@typescript-eslint/types': 8.33.0
      '@typescript-eslint/visitor-keys': 8.33.0
      debug: 4.4.1
      fast-glob: 3.3.3
      is-glob: 4.0.3
      minimatch: 9.0.5
      semver: 7.7.2
      ts-api-utils: 2.1.0(typescript@5.8.3)
      typescript: 5.8.3
    transitivePeerDependencies:
      - supports-color

  '@typescript-eslint/utils@8.33.0(eslint@9.28.0(jiti@2.4.2))(typescript@5.8.3)':
    dependencies:
      '@eslint-community/eslint-utils': 4.7.0(eslint@9.28.0(jiti@2.4.2))
      '@typescript-eslint/scope-manager': 8.33.0
      '@typescript-eslint/types': 8.33.0
      '@typescript-eslint/typescript-estree': 8.33.0(typescript@5.8.3)
      eslint: 9.28.0(jiti@2.4.2)
      typescript: 5.8.3
    transitivePeerDependencies:
      - supports-color

  '@typescript-eslint/visitor-keys@8.33.0':
    dependencies:
      '@typescript-eslint/types': 8.33.0
      eslint-visitor-keys: 4.2.0

  '@vitest/coverage-v8@3.1.4(vitest@3.1.4(@types/node@22.15.29)(jiti@2.4.2))':
    dependencies:
      '@ampproject/remapping': 2.3.0
      '@bcoe/v8-coverage': 1.0.2
      debug: 4.4.1
      istanbul-lib-coverage: 3.2.2
      istanbul-lib-report: 3.0.1
      istanbul-lib-source-maps: 5.0.6
      istanbul-reports: 3.1.7
      magic-string: 0.30.17
      magicast: 0.3.5
      std-env: 3.9.0
      test-exclude: 7.0.1
      tinyrainbow: 2.0.0
      vitest: 3.1.4(@types/node@22.15.29)(jiti@2.4.2)
    transitivePeerDependencies:
      - supports-color

  '@vitest/expect@3.1.4':
    dependencies:
      '@vitest/spy': 3.1.4
      '@vitest/utils': 3.1.4
      chai: 5.2.0
      tinyrainbow: 2.0.0

  '@vitest/mocker@3.1.4(vite@6.3.5(@types/node@22.15.29)(jiti@2.4.2))':
    dependencies:
      '@vitest/spy': 3.1.4
      estree-walker: 3.0.3
      magic-string: 0.30.17
    optionalDependencies:
      vite: 6.3.5(@types/node@22.15.29)(jiti@2.4.2)

  '@vitest/pretty-format@3.1.4':
    dependencies:
      tinyrainbow: 2.0.0

  '@vitest/runner@3.1.4':
    dependencies:
      '@vitest/utils': 3.1.4
      pathe: 2.0.3

  '@vitest/snapshot@3.1.4':
    dependencies:
      '@vitest/pretty-format': 3.1.4
      magic-string: 0.30.17
      pathe: 2.0.3

  '@vitest/spy@3.1.4':
    dependencies:
      tinyspy: 3.0.2

  '@vitest/utils@3.1.4':
    dependencies:
      '@vitest/pretty-format': 3.1.4
      loupe: 3.1.3
      tinyrainbow: 2.0.0

  '@vue/compiler-core@3.5.15':
    dependencies:
      '@babel/parser': 7.27.3
      '@vue/shared': 3.5.15
      entities: 4.5.0
      estree-walker: 2.0.2
      source-map-js: 1.2.1

  '@vue/compiler-dom@3.5.15':
    dependencies:
      '@vue/compiler-core': 3.5.15
      '@vue/shared': 3.5.15

  '@vue/compiler-sfc@3.5.15':
    dependencies:
      '@babel/parser': 7.27.3
      '@vue/compiler-core': 3.5.15
      '@vue/compiler-dom': 3.5.15
      '@vue/compiler-ssr': 3.5.15
      '@vue/shared': 3.5.15
      estree-walker: 2.0.2
      magic-string: 0.30.17
      postcss: 8.5.3
      source-map-js: 1.2.1

  '@vue/compiler-ssr@3.5.15':
    dependencies:
      '@vue/compiler-dom': 3.5.15
      '@vue/shared': 3.5.15

  '@vue/reactivity@3.5.15':
    dependencies:
      '@vue/shared': 3.5.15

  '@vue/runtime-core@3.5.15':
    dependencies:
      '@vue/reactivity': 3.5.15
      '@vue/shared': 3.5.15

  '@vue/runtime-dom@3.5.15':
    dependencies:
      '@vue/reactivity': 3.5.15
      '@vue/runtime-core': 3.5.15
      '@vue/shared': 3.5.15
      csstype: 3.1.3

  '@vue/server-renderer@3.5.15(vue@3.5.15(typescript@5.8.3))':
    dependencies:
      '@vue/compiler-ssr': 3.5.15
      '@vue/shared': 3.5.15
      vue: 3.5.15(typescript@5.8.3)

  '@vue/shared@3.5.15': {}

  acorn-jsx@5.3.2(acorn@8.14.1):
    dependencies:
      acorn: 8.14.1

  acorn@8.14.1: {}

  ajv@6.12.6:
    dependencies:
      fast-deep-equal: 3.1.3
      fast-json-stable-stringify: 2.1.0
      json-schema-traverse: 0.4.1
      uri-js: 4.4.1

  ansi-regex@5.0.1: {}

  ansi-regex@6.1.0: {}

  ansi-styles@4.3.0:
    dependencies:
      color-convert: 2.0.1

  ansi-styles@6.2.1: {}

  ansis@4.0.0: {}

  argparse@2.0.1: {}

  assertion-error@2.0.1: {}

  ast-kit@2.0.0:
    dependencies:
      '@babel/parser': 7.27.3
      pathe: 2.0.3

  automd@0.4.0(magicast@0.3.5):
    dependencies:
      '@parcel/watcher': 2.5.1
      c12: 3.0.4(magicast@0.3.5)
      citty: 0.1.6
      consola: 3.4.2
      defu: 6.1.4
      destr: 2.0.5
      didyoumean2: 7.0.4
      magic-string: 0.30.17
      mdbox: 0.1.1
      mlly: 1.7.4
      ofetch: 1.4.1
      pathe: 2.0.3
      perfect-debounce: 1.0.0
      pkg-types: 2.1.0
      scule: 1.3.0
      tinyglobby: 0.2.14
      untyped: 2.0.0
    transitivePeerDependencies:
      - magicast

  balanced-match@1.0.2: {}

  birpc@2.3.0: {}

  brace-expansion@1.1.11:
    dependencies:
      balanced-match: 1.0.2
      concat-map: 0.0.1

  brace-expansion@2.0.1:
    dependencies:
      balanced-match: 1.0.2

  braces@3.0.3:
    dependencies:
      fill-range: 7.1.1

  browserslist@4.24.5:
    dependencies:
      caniuse-lite: 1.0.30001718
      electron-to-chromium: 1.5.158
      node-releases: 2.0.19
      update-browserslist-db: 1.1.3(browserslist@4.24.5)

  builtin-modules@3.3.0: {}

  bundle-name@4.1.0:
    dependencies:
      run-applescript: 7.0.0

  c12@3.0.4(magicast@0.3.5):
    dependencies:
      chokidar: 4.0.3
      confbox: 0.2.2
      defu: 6.1.4
      dotenv: 16.5.0
      exsolve: 1.0.5
      giget: 2.0.0
      jiti: 2.4.2
      ohash: 2.0.11
      pathe: 2.0.3
      perfect-debounce: 1.0.0
      pkg-types: 2.1.0
      rc9: 2.1.2
    optionalDependencies:
      magicast: 0.3.5

  cac@6.7.14: {}

  callsites@3.1.0: {}

  caniuse-lite@1.0.30001718: {}

  chai@5.2.0:
    dependencies:
      assertion-error: 2.0.1
      check-error: 2.1.1
      deep-eql: 5.0.2
      loupe: 3.1.3
      pathval: 2.0.0

  chalk@4.1.2:
    dependencies:
      ansi-styles: 4.3.0
      supports-color: 7.2.0

  changelogen@0.6.1(magicast@0.3.5):
    dependencies:
      c12: 3.0.4(magicast@0.3.5)
      confbox: 0.2.2
      consola: 3.4.2
      convert-gitmoji: 0.1.5
      mri: 1.2.0
      node-fetch-native: 1.6.6
      ofetch: 1.4.1
      open: 10.1.2
      pathe: 2.0.3
      pkg-types: 2.1.0
      scule: 1.3.0
      semver: 7.7.2
      std-env: 3.9.0
    transitivePeerDependencies:
      - magicast

  character-entities-legacy@1.1.4: {}

  character-entities@1.2.4: {}

  character-reference-invalid@1.1.4: {}

  check-error@2.1.1: {}

  chokidar@4.0.3:
    dependencies:
      readdirp: 4.1.2

  ci-info@4.2.0: {}

  citty@0.1.6:
    dependencies:
      consola: 3.4.2

  clean-regexp@1.0.0:
    dependencies:
      escape-string-regexp: 1.0.5

  color-convert@2.0.1:
    dependencies:
      color-name: 1.1.4

  color-name@1.1.4: {}

  concat-map@0.0.1: {}

  confbox@0.1.8: {}

  confbox@0.2.2: {}

  consola@3.4.2: {}

  convert-gitmoji@0.1.5: {}

  core-js-compat@3.42.0:
    dependencies:
      browserslist: 4.24.5

  cross-spawn@7.0.6:
    dependencies:
      path-key: 3.1.1
      shebang-command: 2.0.0
      which: 2.0.2

  csstype@3.1.3: {}

  debug@4.4.1:
    dependencies:
      ms: 2.1.3

  deep-eql@5.0.2: {}

  deep-is@0.1.4: {}

  default-browser-id@5.0.0: {}

  default-browser@5.2.1:
    dependencies:
      bundle-name: 4.1.0
      default-browser-id: 5.0.0

  define-lazy-prop@3.0.0: {}

  defu@6.1.4: {}

  destr@2.0.5: {}

  detect-libc@1.0.3: {}

  didyoumean2@7.0.4:
    dependencies:
      '@babel/runtime': 7.27.3
      fastest-levenshtein: 1.0.16
      lodash.deburr: 4.1.0

  dotenv@16.5.0: {}

  dts-resolver@2.0.1: {}

  eastasianwidth@0.2.0: {}

  electron-to-chromium@1.5.158: {}

  emoji-regex@8.0.0: {}

  emoji-regex@9.2.2: {}

  entities@4.5.0: {}

  error-ex@1.3.2:
    dependencies:
      is-arrayish: 0.2.1

  es-module-lexer@1.7.0: {}

  esbuild@0.25.5:
    optionalDependencies:
      '@esbuild/aix-ppc64': 0.25.5
      '@esbuild/android-arm': 0.25.5
      '@esbuild/android-arm64': 0.25.5
      '@esbuild/android-x64': 0.25.5
      '@esbuild/darwin-arm64': 0.25.5
      '@esbuild/darwin-x64': 0.25.5
      '@esbuild/freebsd-arm64': 0.25.5
      '@esbuild/freebsd-x64': 0.25.5
      '@esbuild/linux-arm': 0.25.5
      '@esbuild/linux-arm64': 0.25.5
      '@esbuild/linux-ia32': 0.25.5
      '@esbuild/linux-loong64': 0.25.5
      '@esbuild/linux-mips64el': 0.25.5
      '@esbuild/linux-ppc64': 0.25.5
      '@esbuild/linux-riscv64': 0.25.5
      '@esbuild/linux-s390x': 0.25.5
      '@esbuild/linux-x64': 0.25.5
      '@esbuild/netbsd-arm64': 0.25.5
      '@esbuild/netbsd-x64': 0.25.5
      '@esbuild/openbsd-arm64': 0.25.5
      '@esbuild/openbsd-x64': 0.25.5
      '@esbuild/sunos-x64': 0.25.5
      '@esbuild/win32-arm64': 0.25.5
      '@esbuild/win32-ia32': 0.25.5
      '@esbuild/win32-x64': 0.25.5

  escalade@3.2.0: {}

  escape-string-regexp@1.0.5: {}

  escape-string-regexp@4.0.0: {}

  eslint-config-unjs@0.4.2(eslint@9.28.0(jiti@2.4.2))(typescript@5.8.3):
    dependencies:
      '@eslint/js': 9.27.0
      eslint: 9.28.0(jiti@2.4.2)
      eslint-plugin-markdown: 5.1.0(eslint@9.28.0(jiti@2.4.2))
      eslint-plugin-unicorn: 56.0.1(eslint@9.28.0(jiti@2.4.2))
      globals: 15.15.0
      typescript: 5.8.3
      typescript-eslint: 8.33.0(eslint@9.28.0(jiti@2.4.2))(typescript@5.8.3)
    transitivePeerDependencies:
      - supports-color

  eslint-plugin-markdown@5.1.0(eslint@9.28.0(jiti@2.4.2)):
    dependencies:
      eslint: 9.28.0(jiti@2.4.2)
      mdast-util-from-markdown: 0.8.5
    transitivePeerDependencies:
      - supports-color

  eslint-plugin-unicorn@56.0.1(eslint@9.28.0(jiti@2.4.2)):
    dependencies:
      '@babel/helper-validator-identifier': 7.27.1
      '@eslint-community/eslint-utils': 4.7.0(eslint@9.28.0(jiti@2.4.2))
      ci-info: 4.2.0
      clean-regexp: 1.0.0
      core-js-compat: 3.42.0
      eslint: 9.28.0(jiti@2.4.2)
      esquery: 1.6.0
      globals: 15.15.0
      indent-string: 4.0.0
      is-builtin-module: 3.2.1
      jsesc: 3.1.0
      pluralize: 8.0.0
      read-pkg-up: 7.0.1
      regexp-tree: 0.1.27
      regjsparser: 0.10.0
      semver: 7.7.2
      strip-indent: 3.0.0

  eslint-scope@8.3.0:
    dependencies:
      esrecurse: 4.3.0
      estraverse: 5.3.0

  eslint-visitor-keys@3.4.3: {}

  eslint-visitor-keys@4.2.0: {}

  eslint@9.28.0(jiti@2.4.2):
    dependencies:
      '@eslint-community/eslint-utils': 4.7.0(eslint@9.28.0(jiti@2.4.2))
      '@eslint-community/regexpp': 4.12.1
      '@eslint/config-array': 0.20.0
      '@eslint/config-helpers': 0.2.2
      '@eslint/core': 0.14.0
      '@eslint/eslintrc': 3.3.1
      '@eslint/js': 9.28.0
      '@eslint/plugin-kit': 0.3.1
      '@humanfs/node': 0.16.6
      '@humanwhocodes/module-importer': 1.0.1
      '@humanwhocodes/retry': 0.4.3
      '@types/estree': 1.0.7
      '@types/json-schema': 7.0.15
      ajv: 6.12.6
      chalk: 4.1.2
      cross-spawn: 7.0.6
      debug: 4.4.1
      escape-string-regexp: 4.0.0
      eslint-scope: 8.3.0
      eslint-visitor-keys: 4.2.0
      espree: 10.3.0
      esquery: 1.6.0
      esutils: 2.0.3
      fast-deep-equal: 3.1.3
      file-entry-cache: 8.0.0
      find-up: 5.0.0
      glob-parent: 6.0.2
      ignore: 5.3.2
      imurmurhash: 0.1.4
      is-glob: 4.0.3
      json-stable-stringify-without-jsonify: 1.0.1
      lodash.merge: 4.6.2
      minimatch: 3.1.2
      natural-compare: 1.4.0
      optionator: 0.9.4
    optionalDependencies:
      jiti: 2.4.2
    transitivePeerDependencies:
      - supports-color

  espree@10.3.0:
    dependencies:
      acorn: 8.14.1
      acorn-jsx: 5.3.2(acorn@8.14.1)
      eslint-visitor-keys: 4.2.0

  esquery@1.6.0:
    dependencies:
      estraverse: 5.3.0

  esrecurse@4.3.0:
    dependencies:
      estraverse: 5.3.0

  estraverse@5.3.0: {}

  estree-walker@2.0.2: {}

  estree-walker@3.0.3:
    dependencies:
      '@types/estree': 1.0.7

  esutils@2.0.3: {}

  expect-type@1.2.1: {}

  exsolve@1.0.5: {}

  fast-deep-equal@3.1.3: {}

  fast-glob@3.3.3:
    dependencies:
      '@nodelib/fs.stat': 2.0.5
      '@nodelib/fs.walk': 1.2.8
      glob-parent: 5.1.2
      merge2: 1.4.1
      micromatch: 4.0.8

  fast-json-stable-stringify@2.1.0: {}

  fast-levenshtein@2.0.6: {}

  fastest-levenshtein@1.0.16: {}

  fastq@1.19.1:
    dependencies:
      reusify: 1.1.0

  fdir@6.4.4(picomatch@4.0.2):
    optionalDependencies:
      picomatch: 4.0.2

  file-entry-cache@8.0.0:
    dependencies:
      flat-cache: 4.0.1

  fill-range@7.1.1:
    dependencies:
      to-regex-range: 5.0.1

  find-up@4.1.0:
    dependencies:
      locate-path: 5.0.0
      path-exists: 4.0.0

  find-up@5.0.0:
    dependencies:
      locate-path: 6.0.0
      path-exists: 4.0.0

  flat-cache@4.0.1:
    dependencies:
      flatted: 3.3.3
      keyv: 4.5.4

  flatted@3.3.3: {}

  foreground-child@3.3.1:
    dependencies:
      cross-spawn: 7.0.6
      signal-exit: 4.1.0

  fsevents@2.3.3:
    optional: true

  function-bind@1.1.2: {}

  get-tsconfig@4.10.1:
    dependencies:
      resolve-pkg-maps: 1.0.0

  giget@2.0.0:
    dependencies:
      citty: 0.1.6
      consola: 3.4.2
      defu: 6.1.4
      node-fetch-native: 1.6.6
      nypm: 0.6.0
      pathe: 2.0.3

  glob-parent@5.1.2:
    dependencies:
      is-glob: 4.0.3

  glob-parent@6.0.2:
    dependencies:
      is-glob: 4.0.3

  glob@10.4.5:
    dependencies:
      foreground-child: 3.3.1
      jackspeak: 3.4.3
      minimatch: 9.0.5
      minipass: 7.1.2
      package-json-from-dist: 1.0.1
      path-scurry: 1.11.1

  globals@14.0.0: {}

  globals@15.15.0: {}

  graphemer@1.4.0: {}

  has-flag@4.0.0: {}

  hasown@2.0.2:
    dependencies:
      function-bind: 1.1.2

  hosted-git-info@2.8.9: {}

  html-escaper@2.0.2: {}

  ignore@5.3.2: {}

  ignore@7.0.4: {}

  import-fresh@3.3.1:
    dependencies:
      parent-module: 1.0.1
      resolve-from: 4.0.0

  imurmurhash@0.1.4: {}

  indent-string@4.0.0: {}

  is-alphabetical@1.0.4: {}

  is-alphanumerical@1.0.4:
    dependencies:
      is-alphabetical: 1.0.4
      is-decimal: 1.0.4

  is-arrayish@0.2.1: {}

  is-builtin-module@3.2.1:
    dependencies:
      builtin-modules: 3.3.0

  is-core-module@2.16.1:
    dependencies:
      hasown: 2.0.2

  is-decimal@1.0.4: {}

  is-docker@3.0.0: {}

  is-extglob@2.1.1: {}

  is-fullwidth-code-point@3.0.0: {}

  is-glob@4.0.3:
    dependencies:
      is-extglob: 2.1.1

  is-hexadecimal@1.0.4: {}

  is-inside-container@1.0.0:
    dependencies:
      is-docker: 3.0.0

  is-number@7.0.0: {}

  is-wsl@3.1.0:
    dependencies:
      is-inside-container: 1.0.0

  isexe@2.0.0: {}

  istanbul-lib-coverage@3.2.2: {}

  istanbul-lib-report@3.0.1:
    dependencies:
      istanbul-lib-coverage: 3.2.2
      make-dir: 4.0.0
      supports-color: 7.2.0

  istanbul-lib-source-maps@5.0.6:
    dependencies:
      '@jridgewell/trace-mapping': 0.3.25
      debug: 4.4.1
      istanbul-lib-coverage: 3.2.2
    transitivePeerDependencies:
      - supports-color

  istanbul-reports@3.1.7:
    dependencies:
      html-escaper: 2.0.2
      istanbul-lib-report: 3.0.1

  jackspeak@3.4.3:
    dependencies:
      '@isaacs/cliui': 8.0.2
    optionalDependencies:
      '@pkgjs/parseargs': 0.11.0

  jiti@2.4.2: {}

  js-tokens@4.0.0: {}

  js-yaml@4.1.0:
    dependencies:
      argparse: 2.0.1

  jsesc@0.5.0: {}

  jsesc@3.1.0: {}

  json-buffer@3.0.1: {}

  json-parse-even-better-errors@2.3.1: {}

  json-schema-traverse@0.4.1: {}

  json-stable-stringify-without-jsonify@1.0.1: {}

  keyv@4.5.4:
    dependencies:
      json-buffer: 3.0.1

  knitwork@1.2.0: {}

  levn@0.4.1:
    dependencies:
      prelude-ls: 1.2.1
      type-check: 0.4.0

  lines-and-columns@1.2.4: {}

  locate-path@5.0.0:
    dependencies:
      p-locate: 4.1.0

  locate-path@6.0.0:
    dependencies:
      p-locate: 5.0.0

  lodash.deburr@4.1.0: {}

  lodash.merge@4.6.2: {}

  loupe@3.1.3: {}

  lru-cache@10.4.3: {}

  magic-string@0.30.17:
    dependencies:
      '@jridgewell/sourcemap-codec': 1.5.0

  magicast@0.3.5:
    dependencies:
      '@babel/parser': 7.27.3
      '@babel/types': 7.27.3
      source-map-js: 1.2.1

  make-dir@4.0.0:
    dependencies:
      semver: 7.7.2

  md4w@0.2.6: {}

  mdast-util-from-markdown@0.8.5:
    dependencies:
      '@types/mdast': 3.0.15
      mdast-util-to-string: 2.0.0
      micromark: 2.11.4
      parse-entities: 2.0.0
      unist-util-stringify-position: 2.0.3
    transitivePeerDependencies:
      - supports-color

  mdast-util-to-string@2.0.0: {}

  mdbox@0.1.1:
    dependencies:
      md4w: 0.2.6

  merge2@1.4.1: {}

  micromark@2.11.4:
    dependencies:
      debug: 4.4.1
      parse-entities: 2.0.0
    transitivePeerDependencies:
      - supports-color

  micromatch@4.0.8:
    dependencies:
      braces: 3.0.3
      picomatch: 2.3.1

  min-indent@1.0.1: {}

  minimatch@3.1.2:
    dependencies:
      brace-expansion: 1.1.11

  minimatch@9.0.5:
    dependencies:
      brace-expansion: 2.0.1

  minipass@7.1.2: {}

  mlly@1.7.4:
    dependencies:
      acorn: 8.14.1
      pathe: 2.0.3
      pkg-types: 1.3.1
      ufo: 1.6.1

  mri@1.2.0: {}

  ms@2.1.3: {}

  nanoid@3.3.11: {}

  natural-compare@1.4.0: {}

  node-addon-api@7.1.1: {}

  node-fetch-native@1.6.6: {}

  node-releases@2.0.19: {}

  normalize-package-data@2.5.0:
    dependencies:
      hosted-git-info: 2.8.9
      resolve: 1.22.10
      semver: 5.7.2
      validate-npm-package-license: 3.0.4

  nypm@0.6.0:
    dependencies:
      citty: 0.1.6
      consola: 3.4.2
      pathe: 2.0.3
      pkg-types: 2.1.0
      tinyexec: 0.3.2

  ofetch@1.4.1:
    dependencies:
      destr: 2.0.5
      node-fetch-native: 1.6.6
      ufo: 1.6.1

  ohash@2.0.11: {}

  open@10.1.2:
    dependencies:
      default-browser: 5.2.1
      define-lazy-prop: 3.0.0
      is-inside-container: 1.0.0
      is-wsl: 3.1.0

  optionator@0.9.4:
    dependencies:
      deep-is: 0.1.4
      fast-levenshtein: 2.0.6
      levn: 0.4.1
      prelude-ls: 1.2.1
      type-check: 0.4.0
      word-wrap: 1.2.5

  oxc-minify@0.72.2:
    optionalDependencies:
      '@oxc-minify/binding-darwin-arm64': 0.72.2
      '@oxc-minify/binding-darwin-x64': 0.72.2
      '@oxc-minify/binding-freebsd-x64': 0.72.2
      '@oxc-minify/binding-linux-arm-gnueabihf': 0.72.2
      '@oxc-minify/binding-linux-arm-musleabihf': 0.72.2
      '@oxc-minify/binding-linux-arm64-gnu': 0.72.2
      '@oxc-minify/binding-linux-arm64-musl': 0.72.2
      '@oxc-minify/binding-linux-riscv64-gnu': 0.72.2
      '@oxc-minify/binding-linux-s390x-gnu': 0.72.2
      '@oxc-minify/binding-linux-x64-gnu': 0.72.2
      '@oxc-minify/binding-linux-x64-musl': 0.72.2
      '@oxc-minify/binding-wasm32-wasi': 0.72.2
      '@oxc-minify/binding-win32-arm64-msvc': 0.72.2
      '@oxc-minify/binding-win32-x64-msvc': 0.72.2

  oxc-parser@0.72.2:
    dependencies:
      '@oxc-project/types': 0.72.2
    optionalDependencies:
      '@oxc-parser/binding-darwin-arm64': 0.72.2
      '@oxc-parser/binding-darwin-x64': 0.72.2
      '@oxc-parser/binding-freebsd-x64': 0.72.2
      '@oxc-parser/binding-linux-arm-gnueabihf': 0.72.2
      '@oxc-parser/binding-linux-arm-musleabihf': 0.72.2
      '@oxc-parser/binding-linux-arm64-gnu': 0.72.2
      '@oxc-parser/binding-linux-arm64-musl': 0.72.2
      '@oxc-parser/binding-linux-riscv64-gnu': 0.72.2
      '@oxc-parser/binding-linux-s390x-gnu': 0.72.2
      '@oxc-parser/binding-linux-x64-gnu': 0.72.2
      '@oxc-parser/binding-linux-x64-musl': 0.72.2
      '@oxc-parser/binding-wasm32-wasi': 0.72.2
      '@oxc-parser/binding-win32-arm64-msvc': 0.72.2
      '@oxc-parser/binding-win32-x64-msvc': 0.72.2

  oxc-transform@0.72.2:
    optionalDependencies:
      '@oxc-transform/binding-darwin-arm64': 0.72.2
      '@oxc-transform/binding-darwin-x64': 0.72.2
      '@oxc-transform/binding-freebsd-x64': 0.72.2
      '@oxc-transform/binding-linux-arm-gnueabihf': 0.72.2
      '@oxc-transform/binding-linux-arm-musleabihf': 0.72.2
      '@oxc-transform/binding-linux-arm64-gnu': 0.72.2
      '@oxc-transform/binding-linux-arm64-musl': 0.72.2
      '@oxc-transform/binding-linux-riscv64-gnu': 0.72.2
      '@oxc-transform/binding-linux-s390x-gnu': 0.72.2
      '@oxc-transform/binding-linux-x64-gnu': 0.72.2
      '@oxc-transform/binding-linux-x64-musl': 0.72.2
      '@oxc-transform/binding-wasm32-wasi': 0.72.2
      '@oxc-transform/binding-win32-arm64-msvc': 0.72.2
      '@oxc-transform/binding-win32-x64-msvc': 0.72.2

  p-limit@2.3.0:
    dependencies:
      p-try: 2.2.0

  p-limit@3.1.0:
    dependencies:
      yocto-queue: 0.1.0

  p-locate@4.1.0:
    dependencies:
      p-limit: 2.3.0

  p-locate@5.0.0:
    dependencies:
      p-limit: 3.1.0

  p-try@2.2.0: {}

  package-json-from-dist@1.0.1: {}

  parent-module@1.0.1:
    dependencies:
      callsites: 3.1.0

  parse-entities@2.0.0:
    dependencies:
      character-entities: 1.2.4
      character-entities-legacy: 1.1.4
      character-reference-invalid: 1.1.4
      is-alphanumerical: 1.0.4
      is-decimal: 1.0.4
      is-hexadecimal: 1.0.4

  parse-json@5.2.0:
    dependencies:
      '@babel/code-frame': 7.27.1
      error-ex: 1.3.2
      json-parse-even-better-errors: 2.3.1
      lines-and-columns: 1.2.4

  path-exists@4.0.0: {}

  path-key@3.1.1: {}

  path-parse@1.0.7: {}

  path-scurry@1.11.1:
    dependencies:
      lru-cache: 10.4.3
      minipass: 7.1.2

  pathe@2.0.3: {}

  pathval@2.0.0: {}

  perfect-debounce@1.0.0: {}

  picocolors@1.1.1: {}

  picomatch@2.3.1: {}

  picomatch@4.0.2: {}

  pkg-types@1.3.1:
    dependencies:
      confbox: 0.1.8
      mlly: 1.7.4
      pathe: 2.0.3

  pkg-types@2.1.0:
    dependencies:
      confbox: 0.2.2
      exsolve: 1.0.5
      pathe: 2.0.3

  pluralize@8.0.0: {}

  postcss@8.5.3:
    dependencies:
      nanoid: 3.3.11
      picocolors: 1.1.1
      source-map-js: 1.2.1

  prelude-ls@1.2.1: {}

  prettier@3.5.3: {}

  pretty-bytes@7.0.0: {}

  punycode@2.3.1: {}

  queue-microtask@1.2.3: {}

  rc9@2.1.2:
    dependencies:
      defu: 6.1.4
      destr: 2.0.5

  read-pkg-up@7.0.1:
    dependencies:
      find-up: 4.1.0
      read-pkg: 5.2.0
      type-fest: 0.8.1

  read-pkg@5.2.0:
    dependencies:
      '@types/normalize-package-data': 2.4.4
      normalize-package-data: 2.5.0
      parse-json: 5.2.0
      type-fest: 0.6.0

  readdirp@4.1.2: {}

  regexp-tree@0.1.27: {}

  regjsparser@0.10.0:
    dependencies:
      jsesc: 0.5.0

  resolve-from@4.0.0: {}

  resolve-pkg-maps@1.0.0: {}

  resolve@1.22.10:
    dependencies:
      is-core-module: 2.16.1
      path-parse: 1.0.7
      supports-preserve-symlinks-flag: 1.0.0

  reusify@1.1.0: {}

  rolldown-plugin-dts@0.13.7(rolldown@1.0.0-beta.10)(typescript@5.8.3):
    dependencies:
      '@babel/generator': 7.27.3
      '@babel/parser': 7.27.3
      '@babel/types': 7.27.3
      ast-kit: 2.0.0
      birpc: 2.3.0
      debug: 4.4.1
      dts-resolver: 2.0.1
      get-tsconfig: 4.10.1
      rolldown: 1.0.0-beta.10
    optionalDependencies:
      typescript: 5.8.3
    transitivePeerDependencies:
      - oxc-resolver
      - supports-color

  rolldown@1.0.0-beta.10:
    dependencies:
      '@oxc-project/runtime': 0.72.1
      '@oxc-project/types': 0.72.1
      '@rolldown/pluginutils': 1.0.0-beta.10
      ansis: 4.0.0
    optionalDependencies:
      '@rolldown/binding-darwin-arm64': 1.0.0-beta.10
      '@rolldown/binding-darwin-x64': 1.0.0-beta.10
      '@rolldown/binding-freebsd-x64': 1.0.0-beta.10
      '@rolldown/binding-linux-arm-gnueabihf': 1.0.0-beta.10
      '@rolldown/binding-linux-arm64-gnu': 1.0.0-beta.10
      '@rolldown/binding-linux-arm64-musl': 1.0.0-beta.10
      '@rolldown/binding-linux-x64-gnu': 1.0.0-beta.10
      '@rolldown/binding-linux-x64-musl': 1.0.0-beta.10
      '@rolldown/binding-wasm32-wasi': 1.0.0-beta.10
      '@rolldown/binding-win32-arm64-msvc': 1.0.0-beta.10
      '@rolldown/binding-win32-ia32-msvc': 1.0.0-beta.10
      '@rolldown/binding-win32-x64-msvc': 1.0.0-beta.10

  rollup@4.41.1:
    dependencies:
      '@types/estree': 1.0.7
    optionalDependencies:
      '@rollup/rollup-android-arm-eabi': 4.41.1
      '@rollup/rollup-android-arm64': 4.41.1
      '@rollup/rollup-darwin-arm64': 4.41.1
      '@rollup/rollup-darwin-x64': 4.41.1
      '@rollup/rollup-freebsd-arm64': 4.41.1
      '@rollup/rollup-freebsd-x64': 4.41.1
      '@rollup/rollup-linux-arm-gnueabihf': 4.41.1
      '@rollup/rollup-linux-arm-musleabihf': 4.41.1
      '@rollup/rollup-linux-arm64-gnu': 4.41.1
      '@rollup/rollup-linux-arm64-musl': 4.41.1
      '@rollup/rollup-linux-loongarch64-gnu': 4.41.1
      '@rollup/rollup-linux-powerpc64le-gnu': 4.41.1
      '@rollup/rollup-linux-riscv64-gnu': 4.41.1
      '@rollup/rollup-linux-riscv64-musl': 4.41.1
      '@rollup/rollup-linux-s390x-gnu': 4.41.1
      '@rollup/rollup-linux-x64-gnu': 4.41.1
      '@rollup/rollup-linux-x64-musl': 4.41.1
      '@rollup/rollup-win32-arm64-msvc': 4.41.1
      '@rollup/rollup-win32-ia32-msvc': 4.41.1
      '@rollup/rollup-win32-x64-msvc': 4.41.1
      fsevents: 2.3.3

  run-applescript@7.0.0: {}

  run-parallel@1.2.0:
    dependencies:
      queue-microtask: 1.2.3

  scule@1.3.0: {}

  semver@5.7.2: {}

  semver@7.7.2: {}

  shebang-command@2.0.0:
    dependencies:
      shebang-regex: 3.0.0

  shebang-regex@3.0.0: {}

  siginfo@2.0.0: {}

  signal-exit@4.1.0: {}

  source-map-js@1.2.1: {}

  spdx-correct@3.2.0:
    dependencies:
      spdx-expression-parse: 3.0.1
      spdx-license-ids: 3.0.21

  spdx-exceptions@2.5.0: {}

  spdx-expression-parse@3.0.1:
    dependencies:
      spdx-exceptions: 2.5.0
      spdx-license-ids: 3.0.21

  spdx-license-ids@3.0.21: {}

  stackback@0.0.2: {}

  std-env@3.9.0: {}

  string-width@4.2.3:
    dependencies:
      emoji-regex: 8.0.0
      is-fullwidth-code-point: 3.0.0
      strip-ansi: 6.0.1

  string-width@5.1.2:
    dependencies:
      eastasianwidth: 0.2.0
      emoji-regex: 9.2.2
      strip-ansi: 7.1.0

  strip-ansi@6.0.1:
    dependencies:
      ansi-regex: 5.0.1

  strip-ansi@7.1.0:
    dependencies:
      ansi-regex: 6.1.0

  strip-indent@3.0.0:
    dependencies:
      min-indent: 1.0.1

  strip-json-comments@3.1.1: {}

  supports-color@7.2.0:
    dependencies:
      has-flag: 4.0.0

  supports-preserve-symlinks-flag@1.0.0: {}

  test-exclude@7.0.1:
    dependencies:
      '@istanbuljs/schema': 0.1.3
      glob: 10.4.5
      minimatch: 9.0.5

  tinybench@2.9.0: {}

  tinyexec@0.3.2: {}

  tinyglobby@0.2.14:
    dependencies:
      fdir: 6.4.4(picomatch@4.0.2)
      picomatch: 4.0.2

  tinypool@1.0.2: {}

  tinyrainbow@2.0.0: {}

  tinyspy@3.0.2: {}

  to-regex-range@5.0.1:
    dependencies:
      is-number: 7.0.0

  ts-api-utils@2.1.0(typescript@5.8.3):
    dependencies:
      typescript: 5.8.3

  tslib@2.8.1:
    optional: true

  type-check@0.4.0:
    dependencies:
      prelude-ls: 1.2.1

  type-fest@0.6.0: {}

  type-fest@0.8.1: {}

  typescript-eslint@8.33.0(eslint@9.28.0(jiti@2.4.2))(typescript@5.8.3):
    dependencies:
      '@typescript-eslint/eslint-plugin': 8.33.0(@typescript-eslint/parser@8.33.0(eslint@9.28.0(jiti@2.4.2))(typescript@5.8.3))(eslint@9.28.0(jiti@2.4.2))(typescript@5.8.3)
      '@typescript-eslint/parser': 8.33.0(eslint@9.28.0(jiti@2.4.2))(typescript@5.8.3)
      '@typescript-eslint/utils': 8.33.0(eslint@9.28.0(jiti@2.4.2))(typescript@5.8.3)
      eslint: 9.28.0(jiti@2.4.2)
      typescript: 5.8.3
    transitivePeerDependencies:
      - supports-color

  typescript@5.8.3: {}

  ufo@1.6.1: {}

  undici-types@6.21.0: {}

  unist-util-stringify-position@2.0.3:
    dependencies:
      '@types/unist': 2.0.11

  untyped@2.0.0:
    dependencies:
      citty: 0.1.6
      defu: 6.1.4
      jiti: 2.4.2
      knitwork: 1.2.0
      scule: 1.3.0

  update-browserslist-db@1.1.3(browserslist@4.24.5):
    dependencies:
      browserslist: 4.24.5
      escalade: 3.2.0
      picocolors: 1.1.1

  uri-js@4.4.1:
    dependencies:
      punycode: 2.3.1

  validate-npm-package-license@3.0.4:
    dependencies:
      spdx-correct: 3.2.0
      spdx-expression-parse: 3.0.1

  vite-node@3.1.4(@types/node@22.15.29)(jiti@2.4.2):
    dependencies:
      cac: 6.7.14
      debug: 4.4.1
      es-module-lexer: 1.7.0
      pathe: 2.0.3
      vite: 6.3.5(@types/node@22.15.29)(jiti@2.4.2)
    transitivePeerDependencies:
      - '@types/node'
      - jiti
      - less
      - lightningcss
      - sass
      - sass-embedded
      - stylus
      - sugarss
      - supports-color
      - terser
      - tsx
      - yaml

  vite@6.3.5(@types/node@22.15.29)(jiti@2.4.2):
    dependencies:
      esbuild: 0.25.5
      fdir: 6.4.4(picomatch@4.0.2)
      picomatch: 4.0.2
      postcss: 8.5.3
      rollup: 4.41.1
      tinyglobby: 0.2.14
    optionalDependencies:
      '@types/node': 22.15.29
      fsevents: 2.3.3
      jiti: 2.4.2

  vitest@3.1.4(@types/node@22.15.29)(jiti@2.4.2):
    dependencies:
      '@vitest/expect': 3.1.4
      '@vitest/mocker': 3.1.4(vite@6.3.5(@types/node@22.15.29)(jiti@2.4.2))
      '@vitest/pretty-format': 3.1.4
      '@vitest/runner': 3.1.4
      '@vitest/snapshot': 3.1.4
      '@vitest/spy': 3.1.4
      '@vitest/utils': 3.1.4
      chai: 5.2.0
      debug: 4.4.1
      expect-type: 1.2.1
      magic-string: 0.30.17
      pathe: 2.0.3
      std-env: 3.9.0
      tinybench: 2.9.0
      tinyexec: 0.3.2
      tinyglobby: 0.2.14
      tinypool: 1.0.2
      tinyrainbow: 2.0.0
      vite: 6.3.5(@types/node@22.15.29)(jiti@2.4.2)
      vite-node: 3.1.4(@types/node@22.15.29)(jiti@2.4.2)
      why-is-node-running: 2.3.0
    optionalDependencies:
      '@types/node': 22.15.29
    transitivePeerDependencies:
      - jiti
      - less
      - lightningcss
      - msw
      - sass
      - sass-embedded
      - stylus
      - sugarss
      - supports-color
      - terser
      - tsx
      - yaml

  vue-sfc-transformer@0.1.16(@vue/compiler-core@3.5.15)(esbuild@0.25.5)(vue@3.5.15(typescript@5.8.3)):
    dependencies:
      '@babel/parser': 7.27.3
      '@vue/compiler-core': 3.5.15
      esbuild: 0.25.5
      vue: 3.5.15(typescript@5.8.3)

  vue@3.5.15(typescript@5.8.3):
    dependencies:
      '@vue/compiler-dom': 3.5.15
      '@vue/compiler-sfc': 3.5.15
      '@vue/runtime-dom': 3.5.15
      '@vue/server-renderer': 3.5.15(vue@3.5.15(typescript@5.8.3))
      '@vue/shared': 3.5.15
    optionalDependencies:
      typescript: 5.8.3

  which@2.0.2:
    dependencies:
      isexe: 2.0.0

  why-is-node-running@2.3.0:
    dependencies:
      siginfo: 2.0.0
      stackback: 0.0.2

  word-wrap@1.2.5: {}

  wrap-ansi@7.0.0:
    dependencies:
      ansi-styles: 4.3.0
      string-width: 4.2.3
      strip-ansi: 6.0.1

  wrap-ansi@8.1.0:
    dependencies:
      ansi-styles: 6.2.1
      string-width: 5.1.2
      strip-ansi: 7.1.0

  yocto-queue@0.1.0: {}<|MERGE_RESOLUTION|>--- conflicted
+++ resolved
@@ -71,17 +71,13 @@
         version: 5.8.3
       vitest:
         specifier: ^3.1.4
-<<<<<<< HEAD
-        version: 3.1.4(@types/node@22.15.22)(jiti@2.4.2)
+        version: 3.1.4(@types/node@22.15.29)(jiti@2.4.2)
       vue:
         specifier: ^3.5.15
         version: 3.5.15(typescript@5.8.3)
       vue-sfc-transformer:
         specifier: ^0.1.16
         version: 0.1.16(@vue/compiler-core@3.5.15)(esbuild@0.25.5)(vue@3.5.15(typescript@5.8.3))
-=======
-        version: 3.1.4(@types/node@22.15.29)(jiti@2.4.2)
->>>>>>> e99f9682
 
 packages:
 
